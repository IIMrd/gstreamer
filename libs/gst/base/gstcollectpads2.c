/* GStreamer
 * Copyright (C) 2005 Wim Taymans <wim@fluendo.com>
 * Copyright (C) 2008 Mark Nauwelaerts <mnauw@users.sourceforge.net>
 * Copyright (C) 2010 Sebastian Dröge <sebastian.droege@collabora.co.uk>
 *
 * gstcollectpads2.c:
 *
 * This library is free software; you can redistribute it and/or
 * modify it under the terms of the GNU Library General Public
 * License as published by the Free Software Foundation; either
 * version 2 of the License, or (at your option) any later version.
 *
 * This library is distributed in the hope that it will be useful,
 * but WITHOUT ANY WARRANTY; without even the implied warranty of
 * MERCHANTABILITY or FITNESS FOR A PARTICULAR PURPOSE.  See the GNU
 * Library General Public License for more details.
 *
 * You should have received a copy of the GNU Library General Public
 * License along with this library; if not, write to the
 * Free Software Foundation, Inc., 59 Temple Place - Suite 330,
 * Boston, MA 02111-1307, USA.
 */
/**
 * SECTION:gstcollectpads2
 * @short_description: manages a set of pads that operate in collect mode
 * @see_also:
 *
 * Manages a set of pads that operate in collect mode. This means that control
 * is given to the manager of this object when all pads have data.
 * <itemizedlist>
 *   <listitem><para>
 *     Collectpads are created with gst_collect_pads2_new(). A callback should then
 *     be installed with gst_collect_pads2_set_function ().
 *   </para></listitem>
 *   <listitem><para>
 *     Pads are added to the collection with gst_collect_pads2_add_pad()/
 *     gst_collect_pads2_remove_pad(). The pad
 *     has to be a sinkpad. The chain and event functions of the pad are
 *     overridden. The element_private of the pad is used to store
 *     private information for the collectpads.
 *   </para></listitem>
 *   <listitem><para>
 *     For each pad, data is queued in the _chain function or by
 *     performing a pull_range.
 *   </para></listitem>
 *   <listitem><para>
 *     When data is queued on all pads in waiting mode, the callback function is called.
 *   </para></listitem>
 *   <listitem><para>
 *     Data can be dequeued from the pad with the gst_collect_pads2_pop() method.
 *     One can peek at the data with the gst_collect_pads2_peek() function.
 *     These functions will return NULL if the pad received an EOS event. When all
 *     pads return NULL from a gst_collect_pads2_peek(), the element can emit an EOS
 *     event itself.
 *   </para></listitem>
 *   <listitem><para>
 *     Data can also be dequeued in byte units using the gst_collect_pads2_available(),
 *     gst_collect_pads2_read() and gst_collect_pads2_flush() calls.
 *   </para></listitem>
 *   <listitem><para>
 *     Elements should call gst_collect_pads2_start() and gst_collect_pads2_stop() in
 *     their state change functions to start and stop the processing of the collectpads.
 *     The gst_collect_pads2_stop() call should be called before calling the parent
 *     element state change function in the PAUSED_TO_READY state change to ensure
 *     no pad is blocked and the element can finish streaming.
 *   </para></listitem>
 *   <listitem><para>
 *     gst_collect_pads2_collect() and gst_collect_pads2_collect_range() can be used by
 *     elements that start a #GstTask to drive the collect_pads2. This feature is however
 *     not yet implemented.
 *   </para></listitem>
 *   <listitem><para>
 *     gst_collect_pads2_set_waiting() sets a pad to waiting or non-waiting mode.
 *     CollectPads element is not waiting for data to be collected on non-waiting pads.
 *     Thus these pads may but need not have data when the callback is called.
 *     All pads are in waiting mode by default.
 *   </para></listitem>
 * </itemizedlist>
 *
 * Last reviewed on 2011-10-28 (0.10.36)
 *
 * Since: 0.10.36
 */

#ifdef HAVE_CONFIG_H
#  include "config.h"
#endif

#include <gst/gst_private.h>

#include "gstcollectpads2.h"

#include "../../../gst/glib-compat-private.h"

GST_DEBUG_CATEGORY_STATIC (collect_pads2_debug);
#define GST_CAT_DEFAULT collect_pads2_debug

#define parent_class gst_collect_pads2_parent_class
G_DEFINE_TYPE (GstCollectPads2, gst_collect_pads2, GST_TYPE_OBJECT);

struct _GstCollectData2Private
{
  /* refcounting for struct, and destroy callback */
  GstCollectData2DestroyNotify destroy_notify;
  gint refcount;
};

struct _GstCollectPads2Private
{
  /* with LOCK and/or STREAM_LOCK */
  gboolean started;

  /* with STREAM_LOCK */
  guint32 cookie;               /* @data list cookie */
  guint numpads;                /* number of pads in @data */
  guint queuedpads;             /* number of pads with a buffer */
  guint eospads;                /* number of pads that are EOS */
  GstClockTime earliest_time;   /* Current earliest time */
  GstCollectData2 *earliest_data;       /* Pad data for current earliest time */

  /* with LOCK */
  GSList *pad_list;             /* updated pad list */
  guint32 pad_cookie;           /* updated cookie */

  GstCollectPads2Function func; /* function and user_data for callback */
  gpointer user_data;
  GstCollectPads2BufferFunction buffer_func;    /* function and user_data for buffer callback */
  gpointer buffer_user_data;
  GstCollectPads2CompareFunction compare_func;
  gpointer compare_user_data;
  GstCollectPads2EventFunction event_func;      /* function and data for event callback */
  gpointer event_user_data;
  GstCollectPads2QueryFunction query_func;
  gpointer query_user_data;
  GstCollectPads2ClipFunction clip_func;
  gpointer clip_user_data;

  /* no other lock needed */
  GMutex evt_lock;              /* these make up sort of poor man's event signaling */
  GCond evt_cond;
  guint32 evt_cookie;
};

static void gst_collect_pads2_clear (GstCollectPads2 * pads,
    GstCollectData2 * data);
static GstFlowReturn gst_collect_pads2_chain (GstPad * pad, GstObject * parent,
    GstBuffer * buffer);
static gboolean gst_collect_pads2_event (GstPad * pad, GstObject * parent,
    GstEvent * event);
static gboolean gst_collect_pads2_query (GstPad * pad, GstObject * parent,
    GstQuery * query);
static void gst_collect_pads2_finalize (GObject * object);
static GstFlowReturn gst_collect_pads2_default_collected (GstCollectPads2 *
    pads, gpointer user_data);
static gint gst_collect_pads2_default_compare_func (GstCollectPads2 * pads,
    GstCollectData2 * data1, GstClockTime timestamp1, GstCollectData2 * data2,
    GstClockTime timestamp2, gpointer user_data);
static gboolean gst_collect_pads2_recalculate_full (GstCollectPads2 * pads);
static void ref_data (GstCollectData2 * data);
static void unref_data (GstCollectData2 * data);

static gboolean gst_collect_pads2_event_default_internal (GstCollectPads2 *
    pads, GstCollectData2 * data, GstEvent * event, gpointer user_data);
static gboolean gst_collect_pads2_query_default_internal (GstCollectPads2 *
    pads, GstCollectData2 * data, GstQuery * query, gpointer user_data);


/* Some properties are protected by LOCK, others by STREAM_LOCK
 * However, manipulating either of these partitions may require
 * to signal/wake a _WAIT, so use a separate (sort of) event to prevent races
 * Alternative implementations are possible, e.g. some low-level re-implementing
 * of the 2 above locks to drop both of them atomically when going into _WAIT.
 */
#define GST_COLLECT_PADS2_GET_EVT_COND(pads) (&((GstCollectPads2 *)pads)->priv->evt_cond)
#define GST_COLLECT_PADS2_GET_EVT_LOCK(pads) (&((GstCollectPads2 *)pads)->priv->evt_lock)
#define GST_COLLECT_PADS2_EVT_WAIT(pads, cookie) G_STMT_START {    \
  g_mutex_lock (GST_COLLECT_PADS2_GET_EVT_LOCK (pads));            \
  /* should work unless a lot of event'ing and thread starvation */\
  while (cookie == ((GstCollectPads2 *) pads)->priv->evt_cookie)         \
    g_cond_wait (GST_COLLECT_PADS2_GET_EVT_COND (pads),            \
        GST_COLLECT_PADS2_GET_EVT_LOCK (pads));                    \
  cookie = ((GstCollectPads2 *) pads)->priv->evt_cookie;                 \
  g_mutex_unlock (GST_COLLECT_PADS2_GET_EVT_LOCK (pads));          \
} G_STMT_END
#define GST_COLLECT_PADS2_EVT_WAIT_TIMED(pads, cookie, timeout) G_STMT_START { \
  GTimeVal __tv; \
  \
  g_get_current_time (&tv); \
  g_time_val_add (&tv, timeout); \
  \
  g_mutex_lock (GST_COLLECT_PADS2_GET_EVT_LOCK (pads));            \
  /* should work unless a lot of event'ing and thread starvation */\
  while (cookie == ((GstCollectPads2 *) pads)->priv->evt_cookie)         \
    g_cond_timed_wait (GST_COLLECT_PADS2_GET_EVT_COND (pads),            \
        GST_COLLECT_PADS2_GET_EVT_LOCK (pads), &tv);                    \
  cookie = ((GstCollectPads2 *) pads)->priv->evt_cookie;                 \
  g_mutex_unlock (GST_COLLECT_PADS2_GET_EVT_LOCK (pads));          \
} G_STMT_END
#define GST_COLLECT_PADS2_EVT_BROADCAST(pads) G_STMT_START {       \
  g_mutex_lock (GST_COLLECT_PADS2_GET_EVT_LOCK (pads));            \
  /* never mind wrap-around */                                     \
  ++(((GstCollectPads2 *) pads)->priv->evt_cookie);                      \
  g_cond_broadcast (GST_COLLECT_PADS2_GET_EVT_COND (pads));        \
  g_mutex_unlock (GST_COLLECT_PADS2_GET_EVT_LOCK (pads));          \
} G_STMT_END
#define GST_COLLECT_PADS2_EVT_INIT(cookie) G_STMT_START {          \
  g_mutex_lock (GST_COLLECT_PADS2_GET_EVT_LOCK (pads));            \
  cookie = ((GstCollectPads2 *) pads)->priv->evt_cookie;                 \
  g_mutex_unlock (GST_COLLECT_PADS2_GET_EVT_LOCK (pads));          \
} G_STMT_END

static void
gst_collect_pads2_class_init (GstCollectPads2Class * klass)
{
  GObjectClass *gobject_class = (GObjectClass *) klass;

  g_type_class_add_private (klass, sizeof (GstCollectPads2Private));

  GST_DEBUG_CATEGORY_INIT (collect_pads2_debug, "collectpads2", 0,
      "GstCollectPads2");

  gobject_class->finalize = GST_DEBUG_FUNCPTR (gst_collect_pads2_finalize);
}

static void
gst_collect_pads2_init (GstCollectPads2 * pads)
{
  pads->priv =
      G_TYPE_INSTANCE_GET_PRIVATE (pads, GST_TYPE_COLLECT_PADS2,
      GstCollectPads2Private);

  pads->data = NULL;
  pads->priv->cookie = 0;
  pads->priv->numpads = 0;
  pads->priv->queuedpads = 0;
  pads->priv->eospads = 0;
  pads->priv->started = FALSE;

  g_rec_mutex_init (&pads->stream_lock);

  pads->priv->func = gst_collect_pads2_default_collected;
  pads->priv->user_data = NULL;
  pads->priv->event_func = NULL;
  pads->priv->event_user_data = NULL;

  /* members for default muxing */
  pads->priv->buffer_func = NULL;
  pads->priv->buffer_user_data = NULL;
  pads->priv->compare_func = gst_collect_pads2_default_compare_func;
  pads->priv->compare_user_data = NULL;
  pads->priv->earliest_data = NULL;
  pads->priv->earliest_time = GST_CLOCK_TIME_NONE;

  pads->priv->event_func = gst_collect_pads2_event_default_internal;
  pads->priv->query_func = gst_collect_pads2_query_default_internal;

  /* members to manage the pad list */
  pads->priv->pad_cookie = 0;
  pads->priv->pad_list = NULL;

  /* members for event */
  g_mutex_init (&pads->priv->evt_lock);
  g_cond_init (&pads->priv->evt_cond);
  pads->priv->evt_cookie = 0;
}

static void
gst_collect_pads2_finalize (GObject * object)
{
  GstCollectPads2 *pads = GST_COLLECT_PADS2 (object);

  GST_DEBUG_OBJECT (object, "finalize");

  g_rec_mutex_clear (&pads->stream_lock);

  g_cond_clear (&pads->priv->evt_cond);
  g_mutex_clear (&pads->priv->evt_lock);

  /* Remove pads and free pads list */
  g_slist_foreach (pads->priv->pad_list, (GFunc) unref_data, NULL);
  g_slist_foreach (pads->data, (GFunc) unref_data, NULL);
  g_slist_free (pads->data);
  g_slist_free (pads->priv->pad_list);

  G_OBJECT_CLASS (parent_class)->finalize (object);
}

/**
 * gst_collect_pads2_new:
 *
 * Create a new instance of #GstCollectsPads.
 *
 * MT safe.
 *
 * Returns: (transfer full): a new #GstCollectPads2, or NULL in case of an error.
 *
 * Since: 0.10.36
 */
GstCollectPads2 *
gst_collect_pads2_new (void)
{
  GstCollectPads2 *newcoll;

  newcoll = g_object_new (GST_TYPE_COLLECT_PADS2, NULL);

  return newcoll;
}

/* Must be called with GstObject lock! */
static void
gst_collect_pads2_set_buffer_function_locked (GstCollectPads2 * pads,
    GstCollectPads2BufferFunction func, gpointer user_data)
{
  pads->priv->buffer_func = func;
  pads->priv->buffer_user_data = user_data;
}

/**
 * gst_collect_pads2_set_buffer_function:
 * @pads: the collectpads to use
 * @func: the function to set
 * @user_data: (closure): user data passed to the function
 *
 * Set the callback function and user data that will be called with
 * the oldest buffer when all pads have been collected.
 *
 * MT safe.
 *
 * Since: 0.10.36
 */
void
gst_collect_pads2_set_buffer_function (GstCollectPads2 * pads,
    GstCollectPads2BufferFunction func, gpointer user_data)
{
  g_return_if_fail (pads != NULL);
  g_return_if_fail (GST_IS_COLLECT_PADS2 (pads));

  GST_OBJECT_LOCK (pads);
  gst_collect_pads2_set_buffer_function_locked (pads, func, user_data);
  GST_OBJECT_UNLOCK (pads);
}

/**
 * gst_collect_pads2_set_compare_function:
 * @pads: the pads to use
 * @func: the function to set
 * @user_data: (closure): user data passed to the function
 *
 * Set the timestamp comparison function.
 *
 * MT safe.
 *
 * Since: 0.10.36
 */
/* NOTE allowing to change comparison seems not advisable;
no known use-case, and collaboration with default algorithm is unpredictable.
If custom compairing/operation is needed, just use a collect function of
your own */
void
gst_collect_pads2_set_compare_function (GstCollectPads2 * pads,
    GstCollectPads2CompareFunction func, gpointer user_data)
{
  g_return_if_fail (pads != NULL);
  g_return_if_fail (GST_IS_COLLECT_PADS2 (pads));

  GST_OBJECT_LOCK (pads);
  pads->priv->compare_func = func;
  pads->priv->compare_user_data = user_data;
  GST_OBJECT_UNLOCK (pads);
}

/**
 * gst_collect_pads2_set_function:
 * @pads: the collectspads to use
 * @func: the function to set
 * @user_data: user data passed to the function
 *
 * CollectPads provides a default collection algorithm that will determine
 * the oldest buffer available on all of its pads, and then delegate
 * to a configured callback.
 * However, if circumstances are more complicated and/or more control
 * is desired, this sets a callback that will be invoked instead when
 * all the pads added to the collection have buffers queued.
 * Evidently, this callback is not compatible with
 * gst_collect_pads2_set_buffer_function() callback.
 * If this callback is set, the former will be unset.
 *
 * MT safe.
 *
 * Since: 0.10.36
 */
void
gst_collect_pads2_set_function (GstCollectPads2 * pads,
    GstCollectPads2Function func, gpointer user_data)
{
  g_return_if_fail (pads != NULL);
  g_return_if_fail (GST_IS_COLLECT_PADS2 (pads));

  GST_OBJECT_LOCK (pads);
  pads->priv->func = func;
  pads->priv->user_data = user_data;
  gst_collect_pads2_set_buffer_function_locked (pads, NULL, NULL);
  GST_OBJECT_UNLOCK (pads);
}

static void
ref_data (GstCollectData2 * data)
{
  g_assert (data != NULL);

  g_atomic_int_inc (&(data->priv->refcount));
}

static void
unref_data (GstCollectData2 * data)
{
  g_assert (data != NULL);
  g_assert (data->priv->refcount > 0);

  if (!g_atomic_int_dec_and_test (&(data->priv->refcount)))
    return;

  if (data->priv->destroy_notify)
    data->priv->destroy_notify (data);

  g_object_unref (data->pad);
  if (data->buffer) {
    gst_buffer_unref (data->buffer);
  }
  g_free (data->priv);
  g_free (data);
}

/**
 * gst_collect_pads2_set_event_function:
 * @pads: the collectspads to use
 * @func: the function to set
 * @user_data: user data passed to the function
 *
 * Set the event callback function and user data that will be called when
 * collectpads has received an event originating from one of the collected
 * pads.  If the event being processed is a serialized one, this callback is
 * called with @pads STREAM_LOCK held, otherwise not.  As this lock should be
 * held when calling a number of CollectPads functions, it should be acquired
 * if so (unusually) needed.
 *
 * MT safe.
 *
 * Since: 0.10.36
 */
void
gst_collect_pads2_set_event_function (GstCollectPads2 * pads,
    GstCollectPads2EventFunction func, gpointer user_data)
{
  g_return_if_fail (pads != NULL);
  g_return_if_fail (GST_IS_COLLECT_PADS2 (pads));

  GST_OBJECT_LOCK (pads);
  pads->priv->event_func = func;
  pads->priv->event_user_data = user_data;
  GST_OBJECT_UNLOCK (pads);
}

/**
 * gst_collect_pads2_set_query_function:
 * @pads: the collectspads to use
 * @func: the function to set
 * @user_data: user data passed to the function
 *
 * Set the query callback function and user data that will be called after
 * collectpads has received a query originating from one of the collected
 * pads.  If the query being processed is a serialized one, this callback is
 * called with @pads STREAM_LOCK held, otherwise not.  As this lock should be
 * held when calling a number of CollectPads functions, it should be acquired
 * if so (unusually) needed.
 *
 * MT safe.
 *
 * Since: 0.10.36
 */
void
gst_collect_pads2_set_query_function (GstCollectPads2 * pads,
    GstCollectPads2QueryFunction func, gpointer user_data)
{
  g_return_if_fail (pads != NULL);
  g_return_if_fail (GST_IS_COLLECT_PADS2 (pads));

  GST_OBJECT_LOCK (pads);
  pads->priv->query_func = func;
  pads->priv->query_user_data = user_data;
  GST_OBJECT_UNLOCK (pads);
}

/**
* gst_collect_pads2_clip_running_time:
* @pads: the collectspads to use
* @cdata: collect data of corresponding pad
* @buf: buffer being clipped
* @outbuf: output buffer with running time, or NULL if clipped
* @user_data: user data (unused)
*
* Convenience clipping function that converts incoming buffer's timestamp
* to running time, or clips the buffer if outside configured segment.
*
* Since: 0.10.37
*/
GstFlowReturn
gst_collect_pads2_clip_running_time (GstCollectPads2 * pads,
    GstCollectData2 * cdata, GstBuffer * buf, GstBuffer ** outbuf,
    gpointer user_data)
{
  GstClockTime time;

  *outbuf = buf;
  time = GST_BUFFER_TIMESTAMP (buf);

  /* invalid left alone and passed */
  if (G_LIKELY (GST_CLOCK_TIME_IS_VALID (time))) {
    time = gst_segment_to_running_time (&cdata->segment, GST_FORMAT_TIME, time);
    if (G_UNLIKELY (!GST_CLOCK_TIME_IS_VALID (time))) {
      GST_DEBUG_OBJECT (cdata->pad, "clipping buffer on pad outside segment");
      gst_buffer_unref (buf);
      *outbuf = NULL;
    } else {
      GST_LOG_OBJECT (cdata->pad, "buffer ts %" GST_TIME_FORMAT " -> %"
          GST_TIME_FORMAT " running time",
          GST_TIME_ARGS (GST_BUFFER_TIMESTAMP (buf)), GST_TIME_ARGS (time));
      *outbuf = gst_buffer_make_writable (buf);
      GST_BUFFER_TIMESTAMP (*outbuf) = time;
    }
  }

  return GST_FLOW_OK;
}

 /**
 * gst_collect_pads2_set_clip_function:
 * @pads: the collectspads to use
 * @clipfunc: clip function to install
 * @user_data: user data to pass to @clip_func
 *
 * Install a clipping function that is called right after a buffer is received
 * on a pad managed by @pads. See #GstCollectPad2ClipFunction for more info.
 *
 * Since: 0.10.36
 */
void
gst_collect_pads2_set_clip_function (GstCollectPads2 * pads,
    GstCollectPads2ClipFunction clipfunc, gpointer user_data)
{
  g_return_if_fail (pads != NULL);
  g_return_if_fail (GST_IS_COLLECT_PADS2 (pads));

  pads->priv->clip_func = clipfunc;
  pads->priv->clip_user_data = user_data;
}

/**
 * gst_collect_pads2_add_pad:
 * @pads: the collectspads to use
 * @pad: (transfer none): the pad to add
 * @size: the size of the returned #GstCollectData2 structure
 *
 * Add a pad to the collection of collect pads. The pad has to be
 * a sinkpad. The refcount of the pad is incremented. Use
 * gst_collect_pads2_remove_pad() to remove the pad from the collection
 * again.
 *
 * You specify a size for the returned #GstCollectData2 structure
 * so that you can use it to store additional information.
 *
 * The pad will be automatically activated in push mode when @pads is
 * started.
 *
 * This function calls gst_collect_pads2_add_pad_full() passing a value of NULL
 * for destroy_notify and TRUE for locked.
 *
 * MT safe.
 *
 * Returns: a new #GstCollectData2 to identify the new pad. Or NULL
 *   if wrong parameters are supplied.
 *
 * Since: 0.10.36
 */
GstCollectData2 *
gst_collect_pads2_add_pad (GstCollectPads2 * pads, GstPad * pad, guint size)
{
  return gst_collect_pads2_add_pad_full (pads, pad, size, NULL, TRUE);
}

/**
 * gst_collect_pads2_add_pad_full:
 * @pads: the collectspads to use
 * @pad: (transfer none): the pad to add
 * @size: the size of the returned #GstCollectData2 structure
 * @destroy_notify: function to be called before the returned #GstCollectData2
 * structure is freed
 * @lock: whether to lock this pad in usual waiting state
 *
 * Add a pad to the collection of collect pads. The pad has to be
 * a sinkpad. The refcount of the pad is incremented. Use
 * gst_collect_pads2_remove_pad() to remove the pad from the collection
 * again.
 *
 * You specify a size for the returned #GstCollectData2 structure
 * so that you can use it to store additional information.
 *
 * You can also specify a #GstCollectData2DestroyNotify that will be called
 * just before the #GstCollectData2 structure is freed. It is passed the
 * pointer to the structure and should free any custom memory and resources
 * allocated for it.
 *
 * Keeping a pad locked in waiting state is only relevant when using
 * the default collection algorithm (providing the oldest buffer).
 * It ensures a buffer must be available on this pad for a collection
 * to take place.  This is of typical use to a muxer element where
 * non-subtitle streams should always be in waiting state,
 * e.g. to assure that caps information is available on all these streams
 * when initial headers have to be written.
 *
 * The pad will be automatically activated in push mode when @pads is
 * started.
 *
 * MT safe.
 *
 * Since: 0.10.36
 *
 * Returns: a new #GstCollectData2 to identify the new pad. Or NULL
 *   if wrong parameters are supplied.
 */
GstCollectData2 *
gst_collect_pads2_add_pad_full (GstCollectPads2 * pads, GstPad * pad,
    guint size, GstCollectData2DestroyNotify destroy_notify, gboolean lock)
{
  GstCollectData2 *data;

  g_return_val_if_fail (pads != NULL, NULL);
  g_return_val_if_fail (GST_IS_COLLECT_PADS2 (pads), NULL);
  g_return_val_if_fail (pad != NULL, NULL);
  g_return_val_if_fail (GST_PAD_IS_SINK (pad), NULL);
  g_return_val_if_fail (size >= sizeof (GstCollectData2), NULL);

  GST_DEBUG_OBJECT (pads, "adding pad %s:%s", GST_DEBUG_PAD_NAME (pad));

  data = g_malloc0 (size);
  data->priv = g_new0 (GstCollectData2Private, 1);
  data->collect = pads;
  data->pad = gst_object_ref (pad);
  data->buffer = NULL;
  data->pos = 0;
  gst_segment_init (&data->segment, GST_FORMAT_UNDEFINED);
  data->state = GST_COLLECT_PADS2_STATE_WAITING;
  data->state |= lock ? GST_COLLECT_PADS2_STATE_LOCKED : 0;
  data->priv->refcount = 1;
  data->priv->destroy_notify = destroy_notify;

  GST_OBJECT_LOCK (pads);
  GST_OBJECT_LOCK (pad);
  gst_pad_set_element_private (pad, data);
  GST_OBJECT_UNLOCK (pad);
  pads->priv->pad_list = g_slist_append (pads->priv->pad_list, data);
  gst_pad_set_chain_function (pad, GST_DEBUG_FUNCPTR (gst_collect_pads2_chain));
  gst_pad_set_event_function (pad, GST_DEBUG_FUNCPTR (gst_collect_pads2_event));
  gst_pad_set_query_function (pad, GST_DEBUG_FUNCPTR (gst_collect_pads2_query));
  /* backward compat, also add to data if stopped, so that the element already
   * has this in the public data list before going PAUSED (typically)
   * this can only be done when we are stopped because we don't take the
   * STREAM_LOCK to protect the pads->data list. */
  if (!pads->priv->started) {
    pads->data = g_slist_append (pads->data, data);
    ref_data (data);
  }
  /* activate the pad when needed */
  if (pads->priv->started)
    gst_pad_set_active (pad, TRUE);
  pads->priv->pad_cookie++;
  GST_OBJECT_UNLOCK (pads);

  return data;
}

static gint
find_pad (GstCollectData2 * data, GstPad * pad)
{
  if (data->pad == pad)
    return 0;
  return 1;
}

/**
 * gst_collect_pads2_remove_pad:
 * @pads: the collectspads to use
 * @pad: (transfer none): the pad to remove
 *
 * Remove a pad from the collection of collect pads. This function will also
 * free the #GstCollectData2 and all the resources that were allocated with
 * gst_collect_pads2_add_pad().
 *
 * The pad will be deactivated automatically when @pads is stopped.
 *
 * MT safe.
 *
 * Returns: %TRUE if the pad could be removed.
 *
 * Since: 0.10.36
 */
gboolean
gst_collect_pads2_remove_pad (GstCollectPads2 * pads, GstPad * pad)
{
  GstCollectData2 *data;
  GSList *list;

  g_return_val_if_fail (pads != NULL, FALSE);
  g_return_val_if_fail (GST_IS_COLLECT_PADS2 (pads), FALSE);
  g_return_val_if_fail (pad != NULL, FALSE);
  g_return_val_if_fail (GST_IS_PAD (pad), FALSE);

  GST_DEBUG_OBJECT (pads, "removing pad %s:%s", GST_DEBUG_PAD_NAME (pad));

  GST_OBJECT_LOCK (pads);
  list =
      g_slist_find_custom (pads->priv->pad_list, pad, (GCompareFunc) find_pad);
  if (!list)
    goto unknown_pad;

  data = (GstCollectData2 *) list->data;

  GST_DEBUG_OBJECT (pads, "found pad %s:%s at %p", GST_DEBUG_PAD_NAME (pad),
      data);

  /* clear the stuff we configured */
  gst_pad_set_chain_function (pad, NULL);
  gst_pad_set_event_function (pad, NULL);
  GST_OBJECT_LOCK (pad);
  gst_pad_set_element_private (pad, NULL);
  GST_OBJECT_UNLOCK (pad);

  /* backward compat, also remove from data if stopped, note that this function
   * can only be called when we are stopped because we don't take the
   * STREAM_LOCK to protect the pads->data list. */
  if (!pads->priv->started) {
    GSList *dlist;

    dlist = g_slist_find_custom (pads->data, pad, (GCompareFunc) find_pad);
    if (dlist) {
      GstCollectData2 *pdata = dlist->data;

      pads->data = g_slist_delete_link (pads->data, dlist);
      unref_data (pdata);
    }
  }
  /* remove from the pad list */
  pads->priv->pad_list = g_slist_delete_link (pads->priv->pad_list, list);
  pads->priv->pad_cookie++;

  /* signal waiters because something changed */
  GST_COLLECT_PADS2_EVT_BROADCAST (pads);

  /* deactivate the pad when needed */
  if (!pads->priv->started)
    gst_pad_set_active (pad, FALSE);

  /* clean and free the collect data */
  unref_data (data);

  GST_OBJECT_UNLOCK (pads);

  return TRUE;

unknown_pad:
  {
    GST_WARNING_OBJECT (pads, "cannot remove unknown pad %s:%s",
        GST_DEBUG_PAD_NAME (pad));
    GST_OBJECT_UNLOCK (pads);
    return FALSE;
  }
}

/**
 * gst_collect_pads2_is_active:
 * @pads: the collectspads to use
 * @pad: the pad to check
 *
 * Check if a pad is active.
 *
 * This function is currently not implemented.
 *
 * MT safe.
 *
 * Returns: %TRUE if the pad is active.
 *
 * Since: 0.10.36
 */
gboolean
gst_collect_pads2_is_active (GstCollectPads2 * pads, GstPad * pad)
{
  g_return_val_if_fail (pads != NULL, FALSE);
  g_return_val_if_fail (GST_IS_COLLECT_PADS2 (pads), FALSE);
  g_return_val_if_fail (pad != NULL, FALSE);
  g_return_val_if_fail (GST_IS_PAD (pad), FALSE);

  g_warning ("gst_collect_pads2_is_active() is not implemented");

  return FALSE;
}

/**
 * gst_collect_pads2_collect:
 * @pads: the collectspads to use
 *
 * Collect data on all pads. This function is usually called
 * from a #GstTask function in an element. 
 *
 * This function is currently not implemented.
 *
 * MT safe.
 *
 * Returns: #GstFlowReturn of the operation.
 *
 * Since: 0.10.36
 */
GstFlowReturn
gst_collect_pads2_collect (GstCollectPads2 * pads)
{
  g_return_val_if_fail (pads != NULL, GST_FLOW_ERROR);
  g_return_val_if_fail (GST_IS_COLLECT_PADS2 (pads), GST_FLOW_ERROR);

  g_warning ("gst_collect_pads2_collect() is not implemented");

  return GST_FLOW_NOT_SUPPORTED;
}

/**
 * gst_collect_pads2_collect_range:
 * @pads: the collectspads to use
 * @offset: the offset to collect
 * @length: the length to collect
 *
 * Collect data with @offset and @length on all pads. This function
 * is typically called in the getrange function of an element. 
 *
 * This function is currently not implemented.
 *
 * MT safe.
 *
 * Returns: #GstFlowReturn of the operation.
 *
 * Since: 0.10.36
 */
GstFlowReturn
gst_collect_pads2_collect_range (GstCollectPads2 * pads, guint64 offset,
    guint length)
{
  g_return_val_if_fail (pads != NULL, GST_FLOW_ERROR);
  g_return_val_if_fail (GST_IS_COLLECT_PADS2 (pads), GST_FLOW_ERROR);

  g_warning ("gst_collect_pads2_collect_range() is not implemented");

  return GST_FLOW_NOT_SUPPORTED;
}

/*
 * Must be called with STREAM_LOCK.
 */
static void
gst_collect_pads2_set_flushing_unlocked (GstCollectPads2 * pads,
    gboolean flushing)
{
  GSList *walk = NULL;

  /* Update the pads flushing flag */
  for (walk = pads->data; walk; walk = g_slist_next (walk)) {
    GstCollectData2 *cdata = walk->data;

    if (GST_IS_PAD (cdata->pad)) {
      GST_OBJECT_LOCK (cdata->pad);
      if (flushing)
        GST_PAD_SET_FLUSHING (cdata->pad);
      else
        GST_PAD_UNSET_FLUSHING (cdata->pad);
      if (flushing)
        GST_COLLECT_PADS2_STATE_SET (cdata, GST_COLLECT_PADS2_STATE_FLUSHING);
      else
        GST_COLLECT_PADS2_STATE_UNSET (cdata, GST_COLLECT_PADS2_STATE_FLUSHING);
      gst_collect_pads2_clear (pads, cdata);
      GST_OBJECT_UNLOCK (cdata->pad);
    }
  }

  /* inform _chain of changes */
  GST_COLLECT_PADS2_EVT_BROADCAST (pads);
}

/**
 * gst_collect_pads2_set_flushing:
 * @pads: the collectspads to use
 * @flushing: desired state of the pads
 *
 * Change the flushing state of all the pads in the collection. No pad
 * is able to accept anymore data when @flushing is %TRUE. Calling this
 * function with @flushing %FALSE makes @pads accept data again.
 * Caller must ensure that downstream streaming (thread) is not blocked,
 * e.g. by sending a FLUSH_START downstream.
 *
 * MT safe.
 *
 * Since: 0.10.36
 */
void
gst_collect_pads2_set_flushing (GstCollectPads2 * pads, gboolean flushing)
{
  g_return_if_fail (pads != NULL);
  g_return_if_fail (GST_IS_COLLECT_PADS2 (pads));

  /* NOTE since this eventually calls _pop, some (STREAM_)LOCK is needed here */
  GST_COLLECT_PADS2_STREAM_LOCK (pads);
  gst_collect_pads2_set_flushing_unlocked (pads, flushing);
  GST_COLLECT_PADS2_STREAM_UNLOCK (pads);
}

/**
 * gst_collect_pads2_start:
 * @pads: the collectspads to use
 *
 * Starts the processing of data in the collect_pads2.
 *
 * MT safe.
 *
 * Since: 0.10.36
 */
void
gst_collect_pads2_start (GstCollectPads2 * pads)
{
  GSList *collected;

  g_return_if_fail (pads != NULL);
  g_return_if_fail (GST_IS_COLLECT_PADS2 (pads));

  GST_DEBUG_OBJECT (pads, "starting collect pads");

  /* make sure stop and collect cannot be called anymore */
  GST_COLLECT_PADS2_STREAM_LOCK (pads);

  /* make pads streamable */
  GST_OBJECT_LOCK (pads);

  /* loop over the master pad list and reset the segment */
  collected = pads->priv->pad_list;
  for (; collected; collected = g_slist_next (collected)) {
    GstCollectData2 *data;

    data = collected->data;
    gst_segment_init (&data->segment, GST_FORMAT_UNDEFINED);
  }

  gst_collect_pads2_set_flushing_unlocked (pads, FALSE);

  /* Start collect pads */
  pads->priv->started = TRUE;
  GST_OBJECT_UNLOCK (pads);
  GST_COLLECT_PADS2_STREAM_UNLOCK (pads);
}

/**
 * gst_collect_pads2_stop:
 * @pads: the collectspads to use
 *
 * Stops the processing of data in the collect_pads2. this function
 * will also unblock any blocking operations.
 *
 * MT safe.
 *
 * Since: 0.10.36
 */
void
gst_collect_pads2_stop (GstCollectPads2 * pads)
{
  GSList *collected;

  g_return_if_fail (pads != NULL);
  g_return_if_fail (GST_IS_COLLECT_PADS2 (pads));

  GST_DEBUG_OBJECT (pads, "stopping collect pads");

  /* make sure collect and start cannot be called anymore */
  GST_COLLECT_PADS2_STREAM_LOCK (pads);

  /* make pads not accept data anymore */
  GST_OBJECT_LOCK (pads);
  gst_collect_pads2_set_flushing_unlocked (pads, TRUE);

  /* Stop collect pads */
  pads->priv->started = FALSE;
  pads->priv->eospads = 0;
  pads->priv->queuedpads = 0;

  /* loop over the master pad list and flush buffers */
  collected = pads->priv->pad_list;
  for (; collected; collected = g_slist_next (collected)) {
    GstCollectData2 *data;
    GstBuffer **buffer_p;

    data = collected->data;
    if (data->buffer) {
      buffer_p = &data->buffer;
      gst_buffer_replace (buffer_p, NULL);
      data->pos = 0;
    }
    GST_COLLECT_PADS2_STATE_UNSET (data, GST_COLLECT_PADS2_STATE_EOS);
  }

  if (pads->priv->earliest_data)
    unref_data (pads->priv->earliest_data);
  pads->priv->earliest_data = NULL;
  pads->priv->earliest_time = GST_CLOCK_TIME_NONE;

  GST_OBJECT_UNLOCK (pads);
  /* Wake them up so they can end the chain functions. */
  GST_COLLECT_PADS2_EVT_BROADCAST (pads);

  GST_COLLECT_PADS2_STREAM_UNLOCK (pads);
}

/**
 * gst_collect_pads2_peek:
 * @pads: the collectspads to peek
 * @data: the data to use
 *
 * Peek at the buffer currently queued in @data. This function
 * should be called with the @pads STREAM_LOCK held, such as in the callback
 * handler.
 *
 * MT safe.
 *
 * Returns: The buffer in @data or NULL if no buffer is queued.
 *  should unref the buffer after usage.
 *
 * Since: 0.10.36
 */
GstBuffer *
gst_collect_pads2_peek (GstCollectPads2 * pads, GstCollectData2 * data)
{
  GstBuffer *result;

  g_return_val_if_fail (pads != NULL, NULL);
  g_return_val_if_fail (GST_IS_COLLECT_PADS2 (pads), NULL);
  g_return_val_if_fail (data != NULL, NULL);

  if ((result = data->buffer))
    gst_buffer_ref (result);

  GST_DEBUG_OBJECT (pads, "Peeking at pad %s:%s: buffer=%p",
      GST_DEBUG_PAD_NAME (data->pad), result);

  return result;
}

/**
 * gst_collect_pads2_pop:
 * @pads: the collectspads to pop
 * @data: the data to use
 *
 * Pop the buffer currently queued in @data. This function
 * should be called with the @pads STREAM_LOCK held, such as in the callback
 * handler.
 *
 * MT safe.
 *
 * Returns: (transfer full): The buffer in @data or NULL if no buffer was
 *   queued. You should unref the buffer after usage.
 *
 * Since: 0.10.36
 */
GstBuffer *
gst_collect_pads2_pop (GstCollectPads2 * pads, GstCollectData2 * data)
{
  GstBuffer *result;

  g_return_val_if_fail (pads != NULL, NULL);
  g_return_val_if_fail (GST_IS_COLLECT_PADS2 (pads), NULL);
  g_return_val_if_fail (data != NULL, NULL);

  if ((result = data->buffer)) {
    data->buffer = NULL;
    data->pos = 0;
    /* one less pad with queued data now */
    if (GST_COLLECT_PADS2_STATE_IS_SET (data, GST_COLLECT_PADS2_STATE_WAITING))
      pads->priv->queuedpads--;
  }

  GST_COLLECT_PADS2_EVT_BROADCAST (pads);

  GST_DEBUG_OBJECT (pads, "Pop buffer on pad %s:%s: buffer=%p",
      GST_DEBUG_PAD_NAME (data->pad), result);

  return result;
}

/* pop and unref the currently queued buffer, should be called with STREAM_LOCK
 * held */
static void
gst_collect_pads2_clear (GstCollectPads2 * pads, GstCollectData2 * data)
{
  GstBuffer *buf;

  if ((buf = gst_collect_pads2_pop (pads, data)))
    gst_buffer_unref (buf);
}

/**
 * gst_collect_pads2_available:
 * @pads: the collectspads to query
 *
 * Query how much bytes can be read from each queued buffer. This means
 * that the result of this call is the maximum number of bytes that can
 * be read from each of the pads.
 *
 * This function should be called with @pads STREAM_LOCK held, such as
 * in the callback.
 *
 * MT safe.
 *
 * Returns: The maximum number of bytes queued on all pads. This function
 * returns 0 if a pad has no queued buffer.
 *
 * Since: 0.10.36
 */
/* we might pre-calculate this in some struct field,
 * but would then have to maintain this in _chain and particularly _pop, etc,
 * even if element is never interested in this information */
guint
gst_collect_pads2_available (GstCollectPads2 * pads)
{
  GSList *collected;
  guint result = G_MAXUINT;

  g_return_val_if_fail (pads != NULL, 0);
  g_return_val_if_fail (GST_IS_COLLECT_PADS2 (pads), 0);

  collected = pads->data;
  for (; collected; collected = g_slist_next (collected)) {
    GstCollectData2 *pdata;
    GstBuffer *buffer;
    gint size;

    pdata = (GstCollectData2 *) collected->data;

    /* ignore pad with EOS */
    if (G_UNLIKELY (GST_COLLECT_PADS2_STATE_IS_SET (pdata,
                GST_COLLECT_PADS2_STATE_EOS))) {
      GST_DEBUG_OBJECT (pads, "pad %p is EOS", pdata);
      continue;
    }

    /* an empty buffer without EOS is weird when we get here.. */
    if (G_UNLIKELY ((buffer = pdata->buffer) == NULL)) {
      GST_WARNING_OBJECT (pads, "pad %p has no buffer", pdata);
      goto not_filled;
    }

    /* this is the size left of the buffer */
    size = gst_buffer_get_size (buffer) - pdata->pos;
    GST_DEBUG_OBJECT (pads, "pad %p has %d bytes left", pdata, size);

    /* need to return the min of all available data */
    if (size < result)
      result = size;
  }
  /* nothing changed, all must be EOS then, return 0 */
  if (G_UNLIKELY (result == G_MAXUINT))
    result = 0;

  return result;

not_filled:
  {
    return 0;
  }
}

/**
 * gst_collect_pads2_flush:
 * @pads: the collectspads to query
 * @data: the data to use
 * @size: the number of bytes to flush
 *
 * Flush @size bytes from the pad @data.
 *
 * This function should be called with @pads STREAM_LOCK held, such as
 * in the callback.
 *
 * MT safe.
 *
 * Returns: The number of bytes flushed This can be less than @size and
 * is 0 if the pad was end-of-stream.
 *
 * Since: 0.10.36
 */
guint
gst_collect_pads2_flush (GstCollectPads2 * pads, GstCollectData2 * data,
    guint size)
{
  guint flushsize;
  gsize bsize;
  GstBuffer *buffer;

  g_return_val_if_fail (pads != NULL, 0);
  g_return_val_if_fail (GST_IS_COLLECT_PADS2 (pads), 0);
  g_return_val_if_fail (data != NULL, 0);

  /* no buffer, must be EOS */
  if ((buffer = data->buffer) == NULL)
    return 0;

  bsize = gst_buffer_get_size (buffer);

  /* this is what we can flush at max */
  flushsize = MIN (size, bsize - data->pos);

  data->pos += size;

  if (data->pos >= bsize)
    /* _clear will also reset data->pos to 0 */
    gst_collect_pads2_clear (pads, data);

  return flushsize;
}

/**
 * gst_collect_pads2_read_buffer:
 * @pads: the collectspads to query
 * @data: the data to use
 * @size: the number of bytes to read
 *
 * Get a subbuffer of @size bytes from the given pad @data.
 *
 * This function should be called with @pads STREAM_LOCK held, such as in the
 * callback.
 *
 * MT safe.
 *
 * Since: 0.10.36
 *
 * Returns: (transfer full): A sub buffer. The size of the buffer can be less that requested.
 * A return of NULL signals that the pad is end-of-stream.
 * Unref the buffer after use.
 */
GstBuffer *
gst_collect_pads2_read_buffer (GstCollectPads2 * pads, GstCollectData2 * data,
    guint size)
{
  guint readsize;
  GstBuffer *buffer;

  g_return_val_if_fail (pads != NULL, NULL);
  g_return_val_if_fail (GST_IS_COLLECT_PADS2 (pads), NULL);
  g_return_val_if_fail (data != NULL, NULL);

  /* no buffer, must be EOS */
  if ((buffer = data->buffer) == NULL)
    return NULL;

  readsize = MIN (size, gst_buffer_get_size (buffer) - data->pos);

  return gst_buffer_copy_region (buffer, GST_BUFFER_COPY_ALL, data->pos,
      readsize);
}

/**
 * gst_collect_pads2_take_buffer:
 * @pads: the collectspads to query
 * @data: the data to use
 * @size: the number of bytes to read
 *
 * Get a subbuffer of @size bytes from the given pad @data. Flushes the amount
 * of read bytes.
 *
 * This function should be called with @pads STREAM_LOCK held, such as in the
 * callback.
 *
 * MT safe.
 *
 * Since: 0.10.36
 *
 * Returns: A sub buffer. The size of the buffer can be less that requested.
 * A return of NULL signals that the pad is end-of-stream.
 * Unref the buffer after use.
 */
GstBuffer *
gst_collect_pads2_take_buffer (GstCollectPads2 * pads, GstCollectData2 * data,
    guint size)
{
  GstBuffer *buffer = gst_collect_pads2_read_buffer (pads, data, size);

  if (buffer) {
    gst_collect_pads2_flush (pads, data, gst_buffer_get_size (buffer));
  }
  return buffer;
}

/**
 * gst_collect_pads2_set_waiting:
 * @pads: the collectspads
 * @data: the data to use
 * @waiting: boolean indicating whether this pad should operate
 *           in waiting or non-waiting mode
 *
 * Sets a pad to waiting or non-waiting mode, if at least this pad
 * has not been created with locked waiting state,
 * in which case nothing happens.
 *
 * This function should be called with @pads STREAM_LOCK held, such as
 * in the callback.
 *
 * MT safe.
 *
 * Since: 0.10.36
 */
void
gst_collect_pads2_set_waiting (GstCollectPads2 * pads, GstCollectData2 * data,
    gboolean waiting)
{
  g_return_if_fail (pads != NULL);
  g_return_if_fail (GST_IS_COLLECT_PADS2 (pads));
  g_return_if_fail (data != NULL);

  GST_DEBUG_OBJECT (pads, "Setting pad %s to waiting %d, locked %d",
      GST_PAD_NAME (data->pad), waiting,
      GST_COLLECT_PADS2_STATE_IS_SET (data, GST_COLLECT_PADS2_STATE_LOCKED));

  /* Do something only on a change and if not locked */
  if (!GST_COLLECT_PADS2_STATE_IS_SET (data, GST_COLLECT_PADS2_STATE_LOCKED) &&
      (GST_COLLECT_PADS2_STATE_IS_SET (data, GST_COLLECT_PADS2_STATE_WAITING) !=
          ! !waiting)) {
    /* Set waiting state for this pad */
    if (waiting)
      GST_COLLECT_PADS2_STATE_SET (data, GST_COLLECT_PADS2_STATE_WAITING);
    else
      GST_COLLECT_PADS2_STATE_UNSET (data, GST_COLLECT_PADS2_STATE_WAITING);
    /* Update number of queued pads if needed */
    if (!data->buffer &&
        !GST_COLLECT_PADS2_STATE_IS_SET (data, GST_COLLECT_PADS2_STATE_EOS)) {
      if (waiting)
        pads->priv->queuedpads--;
      else
        pads->priv->queuedpads++;
    }

    /* signal waiters because something changed */
    GST_COLLECT_PADS2_EVT_BROADCAST (pads);
  }
}

/* see if pads were added or removed and update our stats. Any pad
 * added after releasing the LOCK will get collected in the next
 * round.
 *
 * We can do a quick check by checking the cookies, that get changed
 * whenever the pad list is updated.
 *
 * Must be called with STREAM_LOCK.
 */
static void
gst_collect_pads2_check_pads (GstCollectPads2 * pads)
{
  /* the master list and cookie are protected with LOCK */
  GST_OBJECT_LOCK (pads);
  if (G_UNLIKELY (pads->priv->pad_cookie != pads->priv->cookie)) {
    GSList *collected;

    /* clear list and stats */
    g_slist_foreach (pads->data, (GFunc) unref_data, NULL);
    g_slist_free (pads->data);
    pads->data = NULL;
    pads->priv->numpads = 0;
    pads->priv->queuedpads = 0;
    pads->priv->eospads = 0;
    if (pads->priv->earliest_data)
      unref_data (pads->priv->earliest_data);
    pads->priv->earliest_data = NULL;
    pads->priv->earliest_time = GST_CLOCK_TIME_NONE;

    /* loop over the master pad list */
    collected = pads->priv->pad_list;
    for (; collected; collected = g_slist_next (collected)) {
      GstCollectData2 *data;

      /* update the stats */
      pads->priv->numpads++;
      data = collected->data;
      if (GST_COLLECT_PADS2_STATE_IS_SET (data, GST_COLLECT_PADS2_STATE_EOS))
        pads->priv->eospads++;
      else if (data->buffer || !GST_COLLECT_PADS2_STATE_IS_SET (data,
              GST_COLLECT_PADS2_STATE_WAITING))
        pads->priv->queuedpads++;

      /* add to the list of pads to collect */
      ref_data (data);
      /* preserve order of adding/requesting pads */
      pads->data = g_slist_append (pads->data, data);
    }
    /* and update the cookie */
    pads->priv->cookie = pads->priv->pad_cookie;
  }
  GST_OBJECT_UNLOCK (pads);
}

/* checks if all the pads are collected and call the collectfunction
 *
 * Should be called with STREAM_LOCK.
 *
 * Returns: The #GstFlowReturn of collection.
 */
static GstFlowReturn
gst_collect_pads2_check_collected (GstCollectPads2 * pads)
{
  GstFlowReturn flow_ret = GST_FLOW_OK;
  GstCollectPads2Function func;
  gpointer user_data;

  g_return_val_if_fail (GST_IS_COLLECT_PADS2 (pads), GST_FLOW_ERROR);

  GST_OBJECT_LOCK (pads);
  func = pads->priv->func;
  user_data = pads->priv->user_data;
  GST_OBJECT_UNLOCK (pads);

  g_return_val_if_fail (pads->priv->func != NULL, GST_FLOW_NOT_SUPPORTED);

  /* check for new pads, update stats etc.. */
  gst_collect_pads2_check_pads (pads);

  if (G_UNLIKELY (pads->priv->eospads == pads->priv->numpads)) {
    /* If all our pads are EOS just collect once to let the element
     * do its final EOS handling. */
    GST_DEBUG_OBJECT (pads, "All active pads (%d) are EOS, calling %s",
        pads->priv->numpads, GST_DEBUG_FUNCPTR_NAME (func));

    flow_ret = func (pads, user_data);
  } else {
    gboolean collected = FALSE;

    /* We call the collected function as long as our condition matches. */
    while (((pads->priv->queuedpads + pads->priv->eospads) >=
            pads->priv->numpads)) {
      GST_DEBUG_OBJECT (pads,
          "All active pads (%d + %d >= %d) have data, " "calling %s",
          pads->priv->queuedpads, pads->priv->eospads, pads->priv->numpads,
          GST_DEBUG_FUNCPTR_NAME (func));

      flow_ret = func (pads, user_data);
      collected = TRUE;

      /* break on error */
      if (flow_ret != GST_FLOW_OK)
        break;
      /* Don't keep looping after telling the element EOS or flushing */
      if (pads->priv->queuedpads == 0)
        break;
    }
    if (!collected)
      GST_DEBUG_OBJECT (pads, "Not all active pads (%d) have data, continuing",
          pads->priv->numpads);
  }
  return flow_ret;
}


/* General overview:
 * - only pad with a buffer can determine earliest_data (and earliest_time)
 * - only segment info determines (non-)waiting state
 * - ? perhaps use _stream_time for comparison
 *   (which muxers might have use as well ?)
 */

/*
 * Function to recalculate the waiting state of all pads.
 *
 * Must be called with STREAM_LOCK.
 *
 * Returns TRUE if a pad was set to waiting
 * (from non-waiting state).
 */
static gboolean
gst_collect_pads2_recalculate_waiting (GstCollectPads2 * pads)
{
  GSList *collected;
  gboolean result = FALSE;

  /* If earliest time is not known, there is nothing to do. */
  if (pads->priv->earliest_data == NULL)
    return FALSE;

  for (collected = pads->data; collected; collected = g_slist_next (collected)) {
    GstCollectData2 *data = (GstCollectData2 *) collected->data;
    int cmp_res;

    /* check if pad has a segment */
    if (data->segment.format == GST_FORMAT_UNDEFINED) {
      GST_WARNING_OBJECT (pads,
          "GstCollectPads2 has no time segment, assuming 0 based.");
      gst_segment_init (&data->segment, GST_FORMAT_TIME);
      GST_COLLECT_PADS2_STATE_SET (data, GST_COLLECT_PADS2_STATE_NEW_SEGMENT);
    }

    /* check segment format */
    if (data->segment.format != GST_FORMAT_TIME) {
      GST_ERROR_OBJECT (pads, "GstCollectPads2 can handle only time segments.");
      continue;
    }

    /* check if the waiting state should be changed */
    cmp_res = pads->priv->compare_func (pads, data, data->segment.start,
        pads->priv->earliest_data, pads->priv->earliest_time,
        pads->priv->compare_user_data);
    if (cmp_res > 0)
      /* stop waiting */
      gst_collect_pads2_set_waiting (pads, data, FALSE);
    else {
      if (!GST_COLLECT_PADS2_STATE_IS_SET (data,
              GST_COLLECT_PADS2_STATE_WAITING)) {
        /* start waiting */
        gst_collect_pads2_set_waiting (pads, data, TRUE);
        result = TRUE;
      }
    }
  }

  return result;
}

/**
 * gst_collect_pads2_find_best_pad:
 * @pads: the collectpads to use
 * @data: returns the collectdata for earliest data
 * @time: returns the earliest available buffertime
 *
 * Find the oldest/best pad, i.e. pad holding the oldest buffer and
 * and return the corresponding #GstCollectData2 and buffertime.
 *
 * This function should be called with STREAM_LOCK held,
 * such as in the callback.
 *
 * Since: 0.10.36
 */
static void
gst_collect_pads2_find_best_pad (GstCollectPads2 * pads,
    GstCollectData2 ** data, GstClockTime * time)
{
  GSList *collected;
  GstCollectData2 *best = NULL;
  GstClockTime best_time = GST_CLOCK_TIME_NONE;

  g_return_if_fail (data != NULL);
  g_return_if_fail (time != NULL);

  for (collected = pads->data; collected; collected = g_slist_next (collected)) {
    GstBuffer *buffer;
    GstCollectData2 *data = (GstCollectData2 *) collected->data;
    GstClockTime timestamp;

    buffer = gst_collect_pads2_peek (pads, data);
    /* if we have a buffer check if it is better then the current best one */
    if (buffer != NULL) {
      timestamp = GST_BUFFER_TIMESTAMP (buffer);
      gst_buffer_unref (buffer);
      if (best == NULL || pads->priv->compare_func (pads, data, timestamp,
              best, best_time, pads->priv->compare_user_data) < 0) {
        best = data;
        best_time = timestamp;
      }
    }
  }

  /* set earliest time */
  *data = best;
  *time = best_time;

  GST_DEBUG_OBJECT (pads, "best pad %s, best time %" GST_TIME_FORMAT,
      best ? GST_PAD_NAME (((GstCollectData2 *) best)->pad) : "(nil)",
      GST_TIME_ARGS (best_time));
}

/*
 * Function to recalculate earliest_data and earliest_timestamp. This also calls
 * gst_collect_pads2_recalculate_waiting
 *
 * Must be called with STREAM_LOCK.
 */
static gboolean
gst_collect_pads2_recalculate_full (GstCollectPads2 * pads)
{
  if (pads->priv->earliest_data)
    unref_data (pads->priv->earliest_data);
  gst_collect_pads2_find_best_pad (pads, &pads->priv->earliest_data,
      &pads->priv->earliest_time);
  if (pads->priv->earliest_data)
    ref_data (pads->priv->earliest_data);
  return gst_collect_pads2_recalculate_waiting (pads);
}

/*
 * Default collect callback triggered when #GstCollectPads2 gathered all data.
 *
 * Called with STREAM_LOCK.
 */
static GstFlowReturn
gst_collect_pads2_default_collected (GstCollectPads2 * pads, gpointer user_data)
{
  GstCollectData2 *best = NULL;
  GstBuffer *buffer;
  GstFlowReturn ret = GST_FLOW_OK;
  GstCollectPads2BufferFunction func;
  gpointer buffer_user_data;

  g_return_val_if_fail (GST_IS_COLLECT_PADS2 (pads), GST_FLOW_ERROR);

  GST_OBJECT_LOCK (pads);
  func = pads->priv->buffer_func;
  buffer_user_data = pads->priv->buffer_user_data;
  GST_OBJECT_UNLOCK (pads);

  g_return_val_if_fail (func != NULL, GST_FLOW_NOT_SUPPORTED);

  /* Find the oldest pad at all cost */
  if (gst_collect_pads2_recalculate_full (pads)) {
    /* waiting was switched on,
     * so give another thread a chance to deliver a possibly
     * older buffer; don't charge on yet with the current oldest */
    ret = GST_FLOW_OK;
    goto done;
  }

  best = pads->priv->earliest_data;

  /* No data collected means EOS. */
  if (G_UNLIKELY (best == NULL)) {
    ret = func (pads, best, NULL, buffer_user_data);
    if (ret == GST_FLOW_OK)
      ret = GST_FLOW_EOS;
    goto done;
  }

  /* make sure that the pad we take a buffer from is waiting;
   * otherwise popping a buffer will seem not to have happened
   * and collectpads can get into a busy loop */
  gst_collect_pads2_set_waiting (pads, best, TRUE);

  /* Send buffer */
  buffer = gst_collect_pads2_pop (pads, best);
  ret = func (pads, best, buffer, buffer_user_data);

  /* maybe non-waiting was forced to waiting above due to
   * newsegment events coming too sparsely,
   * so re-check to restore state to avoid hanging/waiting */
  gst_collect_pads2_recalculate_full (pads);

done:
  return ret;
}

/*
 * Default timestamp compare function.
 */
static gint
gst_collect_pads2_default_compare_func (GstCollectPads2 * pads,
    GstCollectData2 * data1, GstClockTime timestamp1,
    GstCollectData2 * data2, GstClockTime timestamp2, gpointer user_data)
{

  GST_LOG_OBJECT (pads, "comparing %" GST_TIME_FORMAT
      " and %" GST_TIME_FORMAT, GST_TIME_ARGS (timestamp1),
      GST_TIME_ARGS (timestamp2));
  /* non-valid timestamps go first as they are probably headers or so */
  if (G_UNLIKELY (!GST_CLOCK_TIME_IS_VALID (timestamp1)))
    return GST_CLOCK_TIME_IS_VALID (timestamp2) ? -1 : 0;

  if (G_UNLIKELY (!GST_CLOCK_TIME_IS_VALID (timestamp2)))
    return 1;

  /* compare timestamp */
  if (timestamp1 < timestamp2)
    return -1;

  if (timestamp1 > timestamp2)
    return 1;

  return 0;
}

/**
 * gst_collect_pads2_event_default:
 * @pads: the collectspads to use
 * @data: collect data of corresponding pad
 * @event: event being processed
 * @discard: process but do not send event downstream
 *
 * Default GstCollectPads2 event handling that elements should always
 * chain up to to ensure proper operation.  Element might however indicate
 * event should not be forwarded downstream.
 *
 * Since: 0.11.x
 */
gboolean
gst_collect_pads2_event_default (GstCollectPads2 * pads, GstCollectData2 * data,
    GstEvent * event, gboolean discard)
{
  gboolean res = TRUE;
  GstCollectPads2BufferFunction buffer_func;
  GstObject *parent;
  GstPad *pad;

  GST_OBJECT_LOCK (pads);
  buffer_func = pads->priv->buffer_func;
  GST_OBJECT_UNLOCK (pads);

  pad = data->pad;
  parent = GST_OBJECT_PARENT (pad);

  switch (GST_EVENT_TYPE (event)) {
    case GST_EVENT_FLUSH_START:
    {
      /* forward event to unblock check_collected */
      GST_DEBUG_OBJECT (pad, "forwarding flush start");
      res = gst_pad_event_default (pad, parent, event);

      /* now unblock the chain function.
       * no cond per pad, so they all unblock,
       * non-flushing block again */
      GST_COLLECT_PADS2_STREAM_LOCK (pads);
      GST_COLLECT_PADS2_STATE_SET (data, GST_COLLECT_PADS2_STATE_FLUSHING);
      gst_collect_pads2_clear (pads, data);

      /* cater for possible default muxing functionality */
      if (buffer_func) {
        /* restore to initial state */
        gst_collect_pads2_set_waiting (pads, data, TRUE);
        /* if the current pad is affected, reset state, recalculate later */
        if (pads->priv->earliest_data == data) {
          unref_data (data);
          pads->priv->earliest_data = NULL;
          pads->priv->earliest_time = GST_CLOCK_TIME_NONE;
        }
      }

      GST_COLLECT_PADS2_STREAM_UNLOCK (pads);

      goto eat;
    }
    case GST_EVENT_FLUSH_STOP:
    {
      /* flush the 1 buffer queue */
      GST_COLLECT_PADS2_STREAM_LOCK (pads);
      GST_COLLECT_PADS2_STATE_UNSET (data, GST_COLLECT_PADS2_STATE_FLUSHING);
      gst_collect_pads2_clear (pads, data);
      /* we need new segment info after the flush */
      gst_segment_init (&data->segment, GST_FORMAT_UNDEFINED);
      GST_COLLECT_PADS2_STATE_UNSET (data, GST_COLLECT_PADS2_STATE_NEW_SEGMENT);
      /* if the pad was EOS, remove the EOS flag and
       * decrement the number of eospads */
      if (G_UNLIKELY (GST_COLLECT_PADS2_STATE_IS_SET (data,
                  GST_COLLECT_PADS2_STATE_EOS))) {
        if (!GST_COLLECT_PADS2_STATE_IS_SET (data,
                GST_COLLECT_PADS2_STATE_WAITING))
          pads->priv->queuedpads++;
        pads->priv->eospads--;
        GST_COLLECT_PADS2_STATE_UNSET (data, GST_COLLECT_PADS2_STATE_EOS);
      }
      GST_COLLECT_PADS2_STREAM_UNLOCK (pads);

      goto forward;
    }
    case GST_EVENT_EOS:
    {
      GST_COLLECT_PADS2_STREAM_LOCK (pads);
      /* if the pad was not EOS, make it EOS and so we
       * have one more eospad */
      if (G_LIKELY (!GST_COLLECT_PADS2_STATE_IS_SET (data,
                  GST_COLLECT_PADS2_STATE_EOS))) {
        GST_COLLECT_PADS2_STATE_SET (data, GST_COLLECT_PADS2_STATE_EOS);
        if (!GST_COLLECT_PADS2_STATE_IS_SET (data,
                GST_COLLECT_PADS2_STATE_WAITING))
          pads->priv->queuedpads--;
        pads->priv->eospads++;
      }
      /* check if we need collecting anything, we ignore the result. */
      gst_collect_pads2_check_collected (pads);
      GST_COLLECT_PADS2_STREAM_UNLOCK (pads);

      goto eat;
    }
    case GST_EVENT_SEGMENT:
    {
      GstSegment seg;
      gint cmp_res;

      GST_COLLECT_PADS2_STREAM_LOCK (pads);

      gst_event_copy_segment (event, &seg);

      GST_DEBUG_OBJECT (data->pad, "got segment %" GST_SEGMENT_FORMAT, &seg);

      /* default collection can not handle other segment formats than time */
<<<<<<< HEAD
      if (seg.format != GST_FORMAT_TIME) {
=======
      if (buffer_func && format != GST_FORMAT_TIME) {
>>>>>>> 5823dd47
        GST_WARNING_OBJECT (pads, "GstCollectPads2 default collecting "
            "can only handle time segments. Non time segment ignored.");
        goto newsegment_done;
      }

<<<<<<< HEAD
      data->segment = seg;
=======
      /* accept segment */
      gst_segment_set_newsegment_full (&data->segment, update, rate, arate,
          format, start, stop, time);

>>>>>>> 5823dd47
      GST_COLLECT_PADS2_STATE_SET (data, GST_COLLECT_PADS2_STATE_NEW_SEGMENT);

      /* default muxing functionality */
      if (!buffer_func)
        goto newsegment_done;

      /* If oldest time is not known, or current pad got newsegment;
       * recalculate the state */
      if (!pads->priv->earliest_data || pads->priv->earliest_data == data) {
        gst_collect_pads2_recalculate_full (pads);
        goto newsegment_done;
      }

      /* Check if the waiting state of the pad should change. */
      cmp_res =
          pads->priv->compare_func (pads, data, seg.start,
          pads->priv->earliest_data, pads->priv->earliest_time,
          pads->priv->compare_user_data);

      if (cmp_res > 0)
        /* Stop waiting */
        gst_collect_pads2_set_waiting (pads, data, FALSE);

    newsegment_done:
      GST_COLLECT_PADS2_STREAM_UNLOCK (pads);
      /* we must not forward this event since multiple segments will be
       * accumulated and this is certainly not what we want. */
      goto eat;
    }
    case GST_EVENT_CAPS:
    case GST_EVENT_STREAM_START:
    case GST_EVENT_STREAM_CONFIG:
      goto eat;
    default:
      /* forward other events */
      goto forward;
  }

eat:
  gst_event_unref (event);
  return res;

forward:
  if (discard)
    goto eat;
  else
    return gst_pad_event_default (pad, parent, event);
}

static gboolean
gst_collect_pads2_event_default_internal (GstCollectPads2 * pads,
    GstCollectData2 * data, GstEvent * event, gpointer user_data)
{
  return gst_collect_pads2_event_default (pads, data, event, FALSE);
}

static gboolean
gst_collect_pads2_event (GstPad * pad, GstObject * parent, GstEvent * event)
{
  gboolean res = FALSE, need_unlock = FALSE;
  GstCollectData2 *data;
  GstCollectPads2 *pads;
  GstCollectPads2EventFunction event_func;
  gpointer event_user_data;

  /* some magic to get the managing collect_pads2 */
  GST_OBJECT_LOCK (pad);
  data = (GstCollectData2 *) gst_pad_get_element_private (pad);
  if (G_UNLIKELY (data == NULL))
    goto pad_removed;
  ref_data (data);
  GST_OBJECT_UNLOCK (pad);

  res = FALSE;

  pads = data->collect;

  GST_DEBUG_OBJECT (data->pad, "Got %s event on sink pad",
      GST_EVENT_TYPE_NAME (event));

  GST_OBJECT_LOCK (pads);
  event_func = pads->priv->event_func;
  event_user_data = pads->priv->event_user_data;
  GST_OBJECT_UNLOCK (pads);

  if (GST_EVENT_IS_SERIALIZED (event)) {
    GST_COLLECT_PADS2_STREAM_LOCK (pads);
    need_unlock = TRUE;
  }

  if (G_LIKELY (event_func)) {
    res = event_func (pads, data, event, event_user_data);
  }

  if (need_unlock)
    GST_COLLECT_PADS2_STREAM_UNLOCK (pads);

  unref_data (data);
  return res;

  /* ERRORS */
pad_removed:
  {
    GST_DEBUG ("%s got removed from collectpads", GST_OBJECT_NAME (pad));
    GST_OBJECT_UNLOCK (pad);
    return FALSE;
  }
}

/**
 * gst_collect_pads2_query_default:
 * @pads: the collectspads to use
 * @data: collect data of corresponding pad
 * @query: query being processed
 * @discard: process but do not send event downstream
 *
 * Default GstCollectPads2 query handling that elements should always
 * chain up to to ensure proper operation.  Element might however indicate
 * query should not be forwarded downstream.
 *
 * Since: 0.11.x
 */
gboolean
gst_collect_pads2_query_default (GstCollectPads2 * pads, GstCollectData2 * data,
    GstQuery * query, gboolean discard)
{
  gboolean res = TRUE;
  GstObject *parent;
  GstPad *pad;

  pad = data->pad;
  parent = GST_OBJECT_PARENT (pad);

  switch (GST_QUERY_TYPE (query)) {
    case GST_QUERY_SEEKING:
    {
      GstFormat format;

      /* don't pass it along as some (file)sink might claim it does
       * whereas with a collectpads in between that will not likely work */
      gst_query_parse_seeking (query, &format, NULL, NULL, NULL);
      gst_query_set_seeking (query, format, FALSE, 0, -1);
      res = TRUE;
      discard = TRUE;
      break;
    }
    default:
      break;
  }

  if (!discard)
    return gst_pad_query_default (pad, parent, query);
  else
    return res;
}

static gboolean
gst_collect_pads2_query_default_internal (GstCollectPads2 * pads,
    GstCollectData2 * data, GstQuery * query, gpointer user_data)
{
  return gst_collect_pads2_query_default (pads, data, query, FALSE);
}

static gboolean
gst_collect_pads2_query (GstPad * pad, GstObject * parent, GstQuery * query)
{
  gboolean res = FALSE, need_unlock = FALSE;
  GstCollectData2 *data;
  GstCollectPads2 *pads;
  GstCollectPads2QueryFunction query_func;
  gpointer query_user_data;

  GST_DEBUG_OBJECT (pad, "Got %s query on sink pad",
      GST_QUERY_TYPE_NAME (query));

  /* some magic to get the managing collect_pads2 */
  GST_OBJECT_LOCK (pad);
  data = (GstCollectData2 *) gst_pad_get_element_private (pad);
  if (G_UNLIKELY (data == NULL))
    goto pad_removed;
  ref_data (data);
  GST_OBJECT_UNLOCK (pad);

  pads = data->collect;

  GST_OBJECT_LOCK (pads);
  query_func = pads->priv->query_func;
  query_user_data = pads->priv->query_user_data;
  GST_OBJECT_UNLOCK (pads);

  if (GST_QUERY_IS_SERIALIZED (query)) {
    GST_COLLECT_PADS2_STREAM_LOCK (pads);
    need_unlock = TRUE;
  }

  if (G_LIKELY (query_func)) {
    res = query_func (pads, data, query, query_user_data);
  }

  if (need_unlock)
    GST_COLLECT_PADS2_STREAM_UNLOCK (pads);

  unref_data (data);
  return res;

  /* ERRORS */
pad_removed:
  {
    GST_DEBUG ("%s got removed from collectpads", GST_OBJECT_NAME (pad));
    GST_OBJECT_UNLOCK (pad);
    return FALSE;
  }
}


/* For each buffer we receive we check if our collected condition is reached
 * and if so we call the collected function. When this is done we check if
 * data has been unqueued. If data is still queued we wait holding the stream
 * lock to make sure no EOS event can happen while we are ready to be
 * collected 
 */
static GstFlowReturn
gst_collect_pads2_chain (GstPad * pad, GstObject * parent, GstBuffer * buffer)
{
  GstCollectData2 *data;
  GstCollectPads2 *pads;
  GstFlowReturn ret;
  GstBuffer **buffer_p;
  guint32 cookie;

  GST_DEBUG ("Got buffer for pad %s:%s", GST_DEBUG_PAD_NAME (pad));

  /* some magic to get the managing collect_pads2 */
  GST_OBJECT_LOCK (pad);
  data = (GstCollectData2 *) gst_pad_get_element_private (pad);
  if (G_UNLIKELY (data == NULL))
    goto no_data;
  ref_data (data);
  GST_OBJECT_UNLOCK (pad);

  pads = data->collect;

  GST_COLLECT_PADS2_STREAM_LOCK (pads);
  /* if not started, bail out */
  if (G_UNLIKELY (!pads->priv->started))
    goto not_started;
  /* check if this pad is flushing */
  if (G_UNLIKELY (GST_COLLECT_PADS2_STATE_IS_SET (data,
              GST_COLLECT_PADS2_STATE_FLUSHING)))
    goto flushing;
  /* pad was EOS, we can refuse this data */
  if (G_UNLIKELY (GST_COLLECT_PADS2_STATE_IS_SET (data,
              GST_COLLECT_PADS2_STATE_EOS)))
    goto eos;

  /* see if we need to clip */
  if (pads->priv->clip_func) {
    GstBuffer *outbuf = NULL;
    ret =
        pads->priv->clip_func (pads, data, buffer, &outbuf,
        pads->priv->clip_user_data);
    buffer = outbuf;

    if (G_UNLIKELY (outbuf == NULL))
      goto clipped;

    if (G_UNLIKELY (ret == GST_FLOW_EOS))
      goto eos;
    else if (G_UNLIKELY (ret != GST_FLOW_OK))
      goto error;
  }

  GST_DEBUG_OBJECT (pads, "Queuing buffer %p for pad %s:%s", buffer,
      GST_DEBUG_PAD_NAME (pad));

  /* One more pad has data queued */
  if (GST_COLLECT_PADS2_STATE_IS_SET (data, GST_COLLECT_PADS2_STATE_WAITING))
    pads->priv->queuedpads++;
  buffer_p = &data->buffer;
  gst_buffer_replace (buffer_p, buffer);

  /* update segment last position if in TIME */
  if (G_LIKELY (data->segment.format == GST_FORMAT_TIME)) {
    GstClockTime timestamp = GST_BUFFER_TIMESTAMP (buffer);

    if (GST_CLOCK_TIME_IS_VALID (timestamp))
      data->segment.position = timestamp;
  }

  /* While we have data queued on this pad try to collect stuff */
  do {
    /* Check if our collected condition is matched and call the collected
     * function if it is */
    ret = gst_collect_pads2_check_collected (pads);
    /* when an error occurs, we want to report this back to the caller ASAP
     * without having to block if the buffer was not popped */
    if (G_UNLIKELY (ret != GST_FLOW_OK))
      goto error;

    /* data was consumed, we can exit and accept new data */
    if (data->buffer == NULL)
      break;

    /* Having the _INIT here means we don't care about any broadcast up to here
     * (most of which occur with STREAM_LOCK held, so could not have happened
     * anyway).  We do care about e.g. a remove initiated broadcast as of this
     * point.  Putting it here also makes this thread ignores any evt it raised
     * itself (as is a usual WAIT semantic).
     */
    GST_COLLECT_PADS2_EVT_INIT (cookie);

    /* pad could be removed and re-added */
    unref_data (data);
    GST_OBJECT_LOCK (pad);
    if (G_UNLIKELY ((data = gst_pad_get_element_private (pad)) == NULL))
      goto pad_removed;
    ref_data (data);
    GST_OBJECT_UNLOCK (pad);

    GST_DEBUG_OBJECT (pads, "Pad %s:%s has a buffer queued, waiting",
        GST_DEBUG_PAD_NAME (pad));

    /* wait to be collected, this must happen from another thread triggered
     * by the _chain function of another pad. We release the lock so we
     * can get stopped or flushed as well. We can however not get EOS
     * because we still hold the STREAM_LOCK.
     */
    GST_COLLECT_PADS2_STREAM_UNLOCK (pads);
    GST_COLLECT_PADS2_EVT_WAIT (pads, cookie);
    GST_COLLECT_PADS2_STREAM_LOCK (pads);

    GST_DEBUG_OBJECT (pads, "Pad %s:%s resuming", GST_DEBUG_PAD_NAME (pad));

    /* after a signal, we could be stopped */
    if (G_UNLIKELY (!pads->priv->started))
      goto not_started;
    /* check if this pad is flushing */
    if (G_UNLIKELY (GST_COLLECT_PADS2_STATE_IS_SET (data,
                GST_COLLECT_PADS2_STATE_FLUSHING)))
      goto flushing;
  }
  while (data->buffer != NULL);

unlock_done:
  GST_COLLECT_PADS2_STREAM_UNLOCK (pads);
  unref_data (data);
  if (buffer)
    gst_buffer_unref (buffer);
  return ret;

pad_removed:
  {
    GST_WARNING ("%s got removed from collectpads", GST_OBJECT_NAME (pad));
    GST_OBJECT_UNLOCK (pad);
    ret = GST_FLOW_NOT_LINKED;
    goto unlock_done;
  }
  /* ERRORS */
no_data:
  {
    GST_DEBUG ("%s got removed from collectpads", GST_OBJECT_NAME (pad));
    GST_OBJECT_UNLOCK (pad);
    gst_buffer_unref (buffer);
    return GST_FLOW_NOT_LINKED;
  }
not_started:
  {
    GST_DEBUG ("not started");
    gst_collect_pads2_clear (pads, data);
    ret = GST_FLOW_FLUSHING;
    goto unlock_done;
  }
flushing:
  {
    GST_DEBUG ("pad %s:%s is flushing", GST_DEBUG_PAD_NAME (pad));
    gst_collect_pads2_clear (pads, data);
    ret = GST_FLOW_FLUSHING;
    goto unlock_done;
  }
eos:
  {
    /* we should not post an error for this, just inform upstream that
     * we don't expect anything anymore */
    GST_DEBUG ("pad %s:%s is eos", GST_DEBUG_PAD_NAME (pad));
    ret = GST_FLOW_EOS;
    goto unlock_done;
  }
clipped:
  {
    GST_DEBUG ("clipped buffer on pad %s:%s", GST_DEBUG_PAD_NAME (pad));
    ret = GST_FLOW_OK;
    goto unlock_done;
  }
error:
  {
    /* we print the error, the element should post a reasonable error
     * message for fatal errors */
    GST_DEBUG ("collect failed, reason %d (%s)", ret, gst_flow_get_name (ret));
    gst_collect_pads2_clear (pads, data);
    goto unlock_done;
  }
}<|MERGE_RESOLUTION|>--- conflicted
+++ resolved
@@ -1801,24 +1801,13 @@
       GST_DEBUG_OBJECT (data->pad, "got segment %" GST_SEGMENT_FORMAT, &seg);
 
       /* default collection can not handle other segment formats than time */
-<<<<<<< HEAD
-      if (seg.format != GST_FORMAT_TIME) {
-=======
-      if (buffer_func && format != GST_FORMAT_TIME) {
->>>>>>> 5823dd47
+      if (buffer_func && seg.format != GST_FORMAT_TIME) {
         GST_WARNING_OBJECT (pads, "GstCollectPads2 default collecting "
             "can only handle time segments. Non time segment ignored.");
         goto newsegment_done;
       }
 
-<<<<<<< HEAD
       data->segment = seg;
-=======
-      /* accept segment */
-      gst_segment_set_newsegment_full (&data->segment, update, rate, arate,
-          format, start, stop, time);
-
->>>>>>> 5823dd47
       GST_COLLECT_PADS2_STATE_SET (data, GST_COLLECT_PADS2_STATE_NEW_SEGMENT);
 
       /* default muxing functionality */
