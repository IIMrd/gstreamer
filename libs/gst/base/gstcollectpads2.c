/* GStreamer
 * Copyright (C) 2005 Wim Taymans <wim@fluendo.com>
 * Copyright (C) 2008 Mark Nauwelaerts <mnauw@users.sourceforge.net>
 * Copyright (C) 2010 Sebastian Dröge <sebastian.droege@collabora.co.uk>
 *
 * gstcollectpads2.c:
 *
 * This library is free software; you can redistribute it and/or
 * modify it under the terms of the GNU Library General Public
 * License as published by the Free Software Foundation; either
 * version 2 of the License, or (at your option) any later version.
 *
 * This library is distributed in the hope that it will be useful,
 * but WITHOUT ANY WARRANTY; without even the implied warranty of
 * MERCHANTABILITY or FITNESS FOR A PARTICULAR PURPOSE.  See the GNU
 * Library General Public License for more details.
 *
 * You should have received a copy of the GNU Library General Public
 * License along with this library; if not, write to the
 * Free Software Foundation, Inc., 59 Temple Place - Suite 330,
 * Boston, MA 02111-1307, USA.
 */
/**
 * SECTION:gstcollectpads2
 * @short_description: manages a set of pads that operate in collect mode
 * @see_also:
 *
 * Manages a set of pads that operate in collect mode. This means that control
 * is given to the manager of this object when all pads have data.
 * <itemizedlist>
 *   <listitem><para>
 *     Collectpads are created with gst_collect_pads2_new(). A callback should then
 *     be installed with gst_collect_pads2_set_function ().
 *   </para></listitem>
 *   <listitem><para>
 *     Pads are added to the collection with gst_collect_pads2_add_pad()/
 *     gst_collect_pads2_remove_pad(). The pad
 *     has to be a sinkpad. The chain and event functions of the pad are
 *     overridden. The element_private of the pad is used to store
 *     private information for the collectpads.
 *   </para></listitem>
 *   <listitem><para>
 *     For each pad, data is queued in the _chain function or by
 *     performing a pull_range.
 *   </para></listitem>
 *   <listitem><para>
 *     When data is queued on all pads in waiting mode, the callback function is called.
 *   </para></listitem>
 *   <listitem><para>
 *     Data can be dequeued from the pad with the gst_collect_pads2_pop() method.
 *     One can peek at the data with the gst_collect_pads2_peek() function.
 *     These functions will return NULL if the pad received an EOS event. When all
 *     pads return NULL from a gst_collect_pads2_peek(), the element can emit an EOS
 *     event itself.
 *   </para></listitem>
 *   <listitem><para>
 *     Data can also be dequeued in byte units using the gst_collect_pads2_available(),
 *     gst_collect_pads2_read() and gst_collect_pads2_flush() calls.
 *   </para></listitem>
 *   <listitem><para>
 *     Elements should call gst_collect_pads2_start() and gst_collect_pads2_stop() in
 *     their state change functions to start and stop the processing of the collectpads.
 *     The gst_collect_pads2_stop() call should be called before calling the parent
 *     element state change function in the PAUSED_TO_READY state change to ensure
 *     no pad is blocked and the element can finish streaming.
 *   </para></listitem>
 *   <listitem><para>
 *     gst_collect_pads2_collect() and gst_collect_pads2_collect_range() can be used by
 *     elements that start a #GstTask to drive the collect_pads2. This feature is however
 *     not yet implemented.
 *   </para></listitem>
 *   <listitem><para>
 *     gst_collect_pads2_set_waiting() sets a pad to waiting or non-waiting mode.
 *     CollectPads element is not waiting for data to be collected on non-waiting pads.
 *     Thus these pads may but need not have data when the callback is called.
 *     All pads are in waiting mode by default.
 *   </para></listitem>
 * </itemizedlist>
 *
 * Last reviewed on 2011-10-28 (0.10.36)
 *
 * Since: 0.10.36
 */

#ifdef HAVE_CONFIG_H
#  include "config.h"
#endif

#include <gst/gst_private.h>

#include "gstcollectpads2.h"

#include "../../../gst/glib-compat-private.h"

GST_DEBUG_CATEGORY_STATIC (collect_pads2_debug);
#define GST_CAT_DEFAULT collect_pads2_debug

#define parent_class gst_collect_pads2_parent_class
G_DEFINE_TYPE (GstCollectPads2, gst_collect_pads2, GST_TYPE_OBJECT);

struct _GstCollectData2Private
{
  /* refcounting for struct, and destroy callback */
  GstCollectData2DestroyNotify destroy_notify;
  gint refcount;
};

struct _GstCollectPads2Private
{
  /* with LOCK and/or STREAM_LOCK */
  gboolean started;

  /* with STREAM_LOCK */
  guint32 cookie;               /* @data list cookie */
  guint numpads;                /* number of pads in @data */
  guint queuedpads;             /* number of pads with a buffer */
  guint eospads;                /* number of pads that are EOS */
  GstClockTime earliest_time;   /* Current earliest time */
  GstCollectData2 *earliest_data;       /* Pad data for current earliest time */

  /* with LOCK */
  GSList *pad_list;             /* updated pad list */
  guint32 pad_cookie;           /* updated cookie */

  GstCollectPads2Function func; /* function and user_data for callback */
  gpointer user_data;
  GstCollectPads2BufferFunction buffer_func;    /* function and user_data for buffer callback */
  gpointer buffer_user_data;
  GstCollectPads2CompareFunction compare_func;
  gpointer compare_user_data;
  GstCollectPads2EventFunction event_func;      /* function and data for event callback */
  gpointer event_user_data;
  GstCollectPads2ClipFunction clip_func;
  gpointer clip_user_data;

  /* no other lock needed */
  GMutex evt_lock;              /* these make up sort of poor man's event signaling */
  GCond evt_cond;
  guint32 evt_cookie;
};

static void gst_collect_pads2_clear (GstCollectPads2 * pads,
    GstCollectData2 * data);
static GstFlowReturn gst_collect_pads2_chain (GstPad * pad, GstObject * parent,
    GstBuffer * buffer);
static gboolean gst_collect_pads2_event (GstPad * pad, GstObject * parent,
    GstEvent * event);
static void gst_collect_pads2_finalize (GObject * object);
static GstFlowReturn gst_collect_pads2_default_collected (GstCollectPads2 *
    pads, gpointer user_data);
static gint gst_collect_pads2_default_compare_func (GstCollectPads2 * pads,
    GstCollectData2 * data1, GstClockTime timestamp1, GstCollectData2 * data2,
    GstClockTime timestamp2, gpointer user_data);
static gboolean gst_collect_pads2_recalculate_full (GstCollectPads2 * pads);
static void ref_data (GstCollectData2 * data);
static void unref_data (GstCollectData2 * data);

/* Some properties are protected by LOCK, others by STREAM_LOCK
 * However, manipulating either of these partitions may require
 * to signal/wake a _WAIT, so use a separate (sort of) event to prevent races
 * Alternative implementations are possible, e.g. some low-level re-implementing
 * of the 2 above locks to drop both of them atomically when going into _WAIT.
 */
#define GST_COLLECT_PADS2_GET_EVT_COND(pads) (&((GstCollectPads2 *)pads)->priv->evt_cond)
#define GST_COLLECT_PADS2_GET_EVT_LOCK(pads) (&((GstCollectPads2 *)pads)->priv->evt_lock)
#define GST_COLLECT_PADS2_EVT_WAIT(pads, cookie) G_STMT_START {    \
  g_mutex_lock (GST_COLLECT_PADS2_GET_EVT_LOCK (pads));            \
  /* should work unless a lot of event'ing and thread starvation */\
  while (cookie == ((GstCollectPads2 *) pads)->priv->evt_cookie)         \
    g_cond_wait (GST_COLLECT_PADS2_GET_EVT_COND (pads),            \
        GST_COLLECT_PADS2_GET_EVT_LOCK (pads));                    \
  cookie = ((GstCollectPads2 *) pads)->priv->evt_cookie;                 \
  g_mutex_unlock (GST_COLLECT_PADS2_GET_EVT_LOCK (pads));          \
} G_STMT_END
#define GST_COLLECT_PADS2_EVT_WAIT_TIMED(pads, cookie, timeout) G_STMT_START { \
  GTimeVal __tv; \
  \
  g_get_current_time (&tv); \
  g_time_val_add (&tv, timeout); \
  \
  g_mutex_lock (GST_COLLECT_PADS2_GET_EVT_LOCK (pads));            \
  /* should work unless a lot of event'ing and thread starvation */\
  while (cookie == ((GstCollectPads2 *) pads)->priv->evt_cookie)         \
    g_cond_timed_wait (GST_COLLECT_PADS2_GET_EVT_COND (pads),            \
        GST_COLLECT_PADS2_GET_EVT_LOCK (pads), &tv);                    \
  cookie = ((GstCollectPads2 *) pads)->priv->evt_cookie;                 \
  g_mutex_unlock (GST_COLLECT_PADS2_GET_EVT_LOCK (pads));          \
} G_STMT_END
#define GST_COLLECT_PADS2_EVT_BROADCAST(pads) G_STMT_START {       \
  g_mutex_lock (GST_COLLECT_PADS2_GET_EVT_LOCK (pads));            \
  /* never mind wrap-around */                                     \
  ++(((GstCollectPads2 *) pads)->priv->evt_cookie);                      \
  g_cond_broadcast (GST_COLLECT_PADS2_GET_EVT_COND (pads));        \
  g_mutex_unlock (GST_COLLECT_PADS2_GET_EVT_LOCK (pads));          \
} G_STMT_END
#define GST_COLLECT_PADS2_EVT_INIT(cookie) G_STMT_START {          \
  g_mutex_lock (GST_COLLECT_PADS2_GET_EVT_LOCK (pads));            \
  cookie = ((GstCollectPads2 *) pads)->priv->evt_cookie;                 \
  g_mutex_unlock (GST_COLLECT_PADS2_GET_EVT_LOCK (pads));          \
} G_STMT_END

static void
gst_collect_pads2_class_init (GstCollectPads2Class * klass)
{
  GObjectClass *gobject_class = (GObjectClass *) klass;

  g_type_class_add_private (klass, sizeof (GstCollectPads2Private));

  GST_DEBUG_CATEGORY_INIT (collect_pads2_debug, "collectpads2", 0,
      "GstCollectPads2");

  gobject_class->finalize = GST_DEBUG_FUNCPTR (gst_collect_pads2_finalize);
}

static void
gst_collect_pads2_init (GstCollectPads2 * pads)
{
  pads->priv =
      G_TYPE_INSTANCE_GET_PRIVATE (pads, GST_TYPE_COLLECT_PADS2,
      GstCollectPads2Private);

  pads->data = NULL;
  pads->priv->cookie = 0;
  pads->priv->numpads = 0;
  pads->priv->queuedpads = 0;
  pads->priv->eospads = 0;
  pads->priv->started = FALSE;

  g_rec_mutex_init (&pads->stream_lock);

  pads->priv->func = gst_collect_pads2_default_collected;
  pads->priv->user_data = NULL;
  pads->priv->event_func = NULL;
  pads->priv->event_user_data = NULL;

  /* members for default muxing */
  pads->priv->buffer_func = NULL;
  pads->priv->buffer_user_data = NULL;
  pads->priv->compare_func = gst_collect_pads2_default_compare_func;
  pads->priv->compare_user_data = NULL;
  pads->priv->earliest_data = NULL;
  pads->priv->earliest_time = GST_CLOCK_TIME_NONE;

  /* members to manage the pad list */
  pads->priv->pad_cookie = 0;
  pads->priv->pad_list = NULL;

  /* members for event */
  g_mutex_init (&pads->priv->evt_lock);
  g_cond_init (&pads->priv->evt_cond);
  pads->priv->evt_cookie = 0;
}

static void
gst_collect_pads2_finalize (GObject * object)
{
  GstCollectPads2 *pads = GST_COLLECT_PADS2 (object);

  GST_DEBUG_OBJECT (object, "finalize");

  g_rec_mutex_clear (&pads->stream_lock);

  g_cond_clear (&pads->priv->evt_cond);
  g_mutex_clear (&pads->priv->evt_lock);

  /* Remove pads and free pads list */
  g_slist_foreach (pads->priv->pad_list, (GFunc) unref_data, NULL);
  g_slist_foreach (pads->data, (GFunc) unref_data, NULL);
  g_slist_free (pads->data);
  g_slist_free (pads->priv->pad_list);

  G_OBJECT_CLASS (parent_class)->finalize (object);
}

/**
 * gst_collect_pads2_new:
 *
 * Create a new instance of #GstCollectsPads.
 *
 * MT safe.
 *
 * Returns: (transfer full): a new #GstCollectPads2, or NULL in case of an error.
 *
 * Since: 0.10.36
 */
GstCollectPads2 *
gst_collect_pads2_new (void)
{
  GstCollectPads2 *newcoll;

  newcoll = g_object_new (GST_TYPE_COLLECT_PADS2, NULL);

  return newcoll;
}

/* Must be called with GstObject lock! */
static void
gst_collect_pads2_set_buffer_function_locked (GstCollectPads2 * pads,
    GstCollectPads2BufferFunction func, gpointer user_data)
{
  pads->priv->buffer_func = func;
  pads->priv->buffer_user_data = user_data;
}

/**
 * gst_collect_pads2_set_buffer_function:
 * @pads: the collectpads to use
 * @func: the function to set
 * @user_data: (closure): user data passed to the function
 *
 * Set the callback function and user data that will be called with
 * the oldest buffer when all pads have been collected.
 *
 * MT safe.
 *
 * Since: 0.10.36
 */
void
gst_collect_pads2_set_buffer_function (GstCollectPads2 * pads,
    GstCollectPads2BufferFunction func, gpointer user_data)
{
  g_return_if_fail (pads != NULL);
  g_return_if_fail (GST_IS_COLLECT_PADS2 (pads));

  GST_OBJECT_LOCK (pads);
  gst_collect_pads2_set_buffer_function_locked (pads, func, user_data);
  GST_OBJECT_UNLOCK (pads);
}

/**
 * gst_collect_pads2_set_compare_function:
 * @pads: the pads to use
 * @func: the function to set
 * @user_data: (closure): user data passed to the function
 *
 * Set the timestamp comparison function.
 *
 * MT safe.
 *
 * Since: 0.10.36
 */
/* NOTE allowing to change comparison seems not advisable;
no known use-case, and collaboration with default algorithm is unpredictable.
If custom compairing/operation is needed, just use a collect function of
your own */
void
gst_collect_pads2_set_compare_function (GstCollectPads2 * pads,
    GstCollectPads2CompareFunction func, gpointer user_data)
{
  g_return_if_fail (pads != NULL);
  g_return_if_fail (GST_IS_COLLECT_PADS2 (pads));

  GST_OBJECT_LOCK (pads);
  pads->priv->compare_func = func;
  pads->priv->compare_user_data = user_data;
  GST_OBJECT_UNLOCK (pads);
}

/**
 * gst_collect_pads2_set_function:
 * @pads: the collectspads to use
 * @func: the function to set
 * @user_data: user data passed to the function
 *
 * CollectPads provides a default collection algorithm that will determine
 * the oldest buffer available on all of its pads, and then delegate
 * to a configured callback.
 * However, if circumstances are more complicated and/or more control
 * is desired, this sets a callback that will be invoked instead when
 * all the pads added to the collection have buffers queued.
 * Evidently, this callback is not compatible with
 * gst_collect_pads2_set_buffer_function() callback.
 * If this callback is set, the former will be unset.
 *
 * MT safe.
 *
 * Since: 0.10.36
 */
void
gst_collect_pads2_set_function (GstCollectPads2 * pads,
    GstCollectPads2Function func, gpointer user_data)
{
  g_return_if_fail (pads != NULL);
  g_return_if_fail (GST_IS_COLLECT_PADS2 (pads));

  GST_OBJECT_LOCK (pads);
  pads->priv->func = func;
  pads->priv->user_data = user_data;
  gst_collect_pads2_set_buffer_function_locked (pads, NULL, NULL);
  GST_OBJECT_UNLOCK (pads);
}

static void
ref_data (GstCollectData2 * data)
{
  g_assert (data != NULL);

  g_atomic_int_inc (&(data->priv->refcount));
}

static void
unref_data (GstCollectData2 * data)
{
  g_assert (data != NULL);
  g_assert (data->priv->refcount > 0);

  if (!g_atomic_int_dec_and_test (&(data->priv->refcount)))
    return;

  if (data->priv->destroy_notify)
    data->priv->destroy_notify (data);

  g_object_unref (data->pad);
  if (data->buffer) {
    gst_buffer_unref (data->buffer);
  }
  g_free (data->priv);
  g_free (data);
}

/**
 * gst_collect_pads2_set_event_function:
 * @pads: the collectspads to use
 * @func: the function to set
 * @user_data: user data passed to the function
 *
 * Set the event callback function and user data that will be called after
 * collectpads has processed and event originating from one of the collected
 * pads.  If the event being processed is a serialized one, this callback is
 * called with @pads STREAM_LOCK held, otherwise not.  As this lock should be
 * held when calling a number of CollectPads functions, it should be acquired
 * if so (unusually) needed.
 *
 * MT safe.
 *
 * Since: 0.10.36
 */
void
gst_collect_pads2_set_event_function (GstCollectPads2 * pads,
    GstCollectPads2EventFunction func, gpointer user_data)
{
  g_return_if_fail (pads != NULL);
  g_return_if_fail (GST_IS_COLLECT_PADS2 (pads));

  GST_OBJECT_LOCK (pads);
  pads->priv->event_func = func;
  pads->priv->event_user_data = user_data;
  GST_OBJECT_UNLOCK (pads);
}

/**
* gst_collect_pads2_clip_running:
* @pads: the collectspads to use
* @cdata: collect data of corrsponding pad
* @buf: buffer being clipped
* @outbuf: output buffer with running time, or NULL if clipped
* @user_data: user data (unused)
*
* Convenience clipping function that converts incoming buffer's timestamp
* to running time, or clips the buffer if outside configured segment.
*
* Since: 0.10.37
*/
GstFlowReturn
gst_collect_pads2_clip_running_time (GstCollectPads2 * pads,
    GstCollectData2 * cdata, GstBuffer * buf, GstBuffer ** outbuf,
    gpointer user_data)
{
  GstClockTime time;

  *outbuf = buf;
  time = GST_BUFFER_TIMESTAMP (buf);

  /* invalid left alone and passed */
  if (G_LIKELY (GST_CLOCK_TIME_IS_VALID (time))) {
    time = gst_segment_to_running_time (&cdata->segment, GST_FORMAT_TIME, time);
    if (G_UNLIKELY (!GST_CLOCK_TIME_IS_VALID (time))) {
      GST_DEBUG_OBJECT (cdata->pad, "clipping buffer on pad outside segment");
      gst_buffer_unref (buf);
      *outbuf = NULL;
    } else {
      GST_LOG_OBJECT (cdata->pad, "buffer ts %" GST_TIME_FORMAT " -> %"
          GST_TIME_FORMAT " running time",
          GST_TIME_ARGS (GST_BUFFER_TIMESTAMP (buf)), GST_TIME_ARGS (time));
      *outbuf = gst_buffer_make_writable (buf);
      GST_BUFFER_TIMESTAMP (*outbuf) = time;
    }
  }

  return GST_FLOW_OK;
}

 /**
 * gst_collect_pads2_set_clip_function:
 * @pads: the collectspads to use
 * @clipfunc: clip function to install
 * @user_data: user data to pass to @clip_func
 *
 * Install a clipping function that is called right after a buffer is received
 * on a pad managed by @pads. See #GstCollectPad2ClipFunction for more info.
 *
 * Since: 0.10.36
 */
void
gst_collect_pads2_set_clip_function (GstCollectPads2 * pads,
    GstCollectPads2ClipFunction clipfunc, gpointer user_data)
{
  g_return_if_fail (pads != NULL);
  g_return_if_fail (GST_IS_COLLECT_PADS2 (pads));

  pads->priv->clip_func = clipfunc;
  pads->priv->clip_user_data = user_data;
}

/**
 * gst_collect_pads2_add_pad:
 * @pads: the collectspads to use
 * @pad: (transfer none): the pad to add
 * @size: the size of the returned #GstCollectData2 structure
 *
 * Add a pad to the collection of collect pads. The pad has to be
 * a sinkpad. The refcount of the pad is incremented. Use
 * gst_collect_pads2_remove_pad() to remove the pad from the collection
 * again.
 *
 * You specify a size for the returned #GstCollectData2 structure
 * so that you can use it to store additional information.
 *
 * The pad will be automatically activated in push mode when @pads is
 * started.
 *
 * This function calls gst_collect_pads2_add_pad_full() passing a value of NULL
 * for destroy_notify and TRUE for locked.
 *
 * MT safe.
 *
 * Returns: a new #GstCollectData2 to identify the new pad. Or NULL
 *   if wrong parameters are supplied.
 *
 * Since: 0.10.36
 */
GstCollectData2 *
gst_collect_pads2_add_pad (GstCollectPads2 * pads, GstPad * pad, guint size)
{
  return gst_collect_pads2_add_pad_full (pads, pad, size, NULL, TRUE);
}

/**
 * gst_collect_pads2_add_pad_full:
 * @pads: the collectspads to use
 * @pad: (transfer none): the pad to add
 * @size: the size of the returned #GstCollectData2 structure
 * @destroy_notify: function to be called before the returned #GstCollectData2
 * structure is freed
 * @lock: whether to lock this pad in usual waiting state
 *
 * Add a pad to the collection of collect pads. The pad has to be
 * a sinkpad. The refcount of the pad is incremented. Use
 * gst_collect_pads2_remove_pad() to remove the pad from the collection
 * again.
 *
 * You specify a size for the returned #GstCollectData2 structure
 * so that you can use it to store additional information.
 *
 * You can also specify a #GstCollectData2DestroyNotify that will be called
 * just before the #GstCollectData2 structure is freed. It is passed the
 * pointer to the structure and should free any custom memory and resources
 * allocated for it.
 *
 * Keeping a pad locked in waiting state is only relevant when using
 * the default collection algorithm (providing the oldest buffer).
 * It ensures a buffer must be available on this pad for a collection
 * to take place.  This is of typical use to a muxer element where
 * non-subtitle streams should always be in waiting state,
 * e.g. to assure that caps information is available on all these streams
 * when initial headers have to be written.
 *
 * The pad will be automatically activated in push mode when @pads is
 * started.
 *
 * MT safe.
 *
 * Since: 0.10.36
 *
 * Returns: a new #GstCollectData2 to identify the new pad. Or NULL
 *   if wrong parameters are supplied.
 */
GstCollectData2 *
gst_collect_pads2_add_pad_full (GstCollectPads2 * pads, GstPad * pad,
    guint size, GstCollectData2DestroyNotify destroy_notify, gboolean lock)
{
  GstCollectData2 *data;

  g_return_val_if_fail (pads != NULL, NULL);
  g_return_val_if_fail (GST_IS_COLLECT_PADS2 (pads), NULL);
  g_return_val_if_fail (pad != NULL, NULL);
  g_return_val_if_fail (GST_PAD_IS_SINK (pad), NULL);
  g_return_val_if_fail (size >= sizeof (GstCollectData2), NULL);

  GST_DEBUG_OBJECT (pads, "adding pad %s:%s", GST_DEBUG_PAD_NAME (pad));

  data = g_malloc0 (size);
  data->priv = g_new0 (GstCollectData2Private, 1);
  data->collect = pads;
  data->pad = gst_object_ref (pad);
  data->buffer = NULL;
  data->pos = 0;
  gst_segment_init (&data->segment, GST_FORMAT_UNDEFINED);
  data->state = GST_COLLECT_PADS2_STATE_WAITING;
  data->state |= lock ? GST_COLLECT_PADS2_STATE_LOCKED : 0;
  data->priv->refcount = 1;
  data->priv->destroy_notify = destroy_notify;

  GST_OBJECT_LOCK (pads);
  GST_OBJECT_LOCK (pad);
  gst_pad_set_element_private (pad, data);
  GST_OBJECT_UNLOCK (pad);
  pads->priv->pad_list = g_slist_append (pads->priv->pad_list, data);
  gst_pad_set_chain_function (pad, GST_DEBUG_FUNCPTR (gst_collect_pads2_chain));
  gst_pad_set_event_function (pad, GST_DEBUG_FUNCPTR (gst_collect_pads2_event));
  /* backward compat, also add to data if stopped, so that the element already
   * has this in the public data list before going PAUSED (typically)
   * this can only be done when we are stopped because we don't take the
   * STREAM_LOCK to protect the pads->data list. */
  if (!pads->priv->started) {
    pads->data = g_slist_append (pads->data, data);
    ref_data (data);
  }
  /* activate the pad when needed */
  if (pads->priv->started)
    gst_pad_set_active (pad, TRUE);
  pads->priv->pad_cookie++;
  GST_OBJECT_UNLOCK (pads);

  return data;
}

static gint
find_pad (GstCollectData2 * data, GstPad * pad)
{
  if (data->pad == pad)
    return 0;
  return 1;
}

/**
 * gst_collect_pads2_remove_pad:
 * @pads: the collectspads to use
 * @pad: (transfer none): the pad to remove
 *
 * Remove a pad from the collection of collect pads. This function will also
 * free the #GstCollectData2 and all the resources that were allocated with
 * gst_collect_pads2_add_pad().
 *
 * The pad will be deactivated automatically when @pads is stopped.
 *
 * MT safe.
 *
 * Returns: %TRUE if the pad could be removed.
 *
 * Since: 0.10.36
 */
gboolean
gst_collect_pads2_remove_pad (GstCollectPads2 * pads, GstPad * pad)
{
  GstCollectData2 *data;
  GSList *list;

  g_return_val_if_fail (pads != NULL, FALSE);
  g_return_val_if_fail (GST_IS_COLLECT_PADS2 (pads), FALSE);
  g_return_val_if_fail (pad != NULL, FALSE);
  g_return_val_if_fail (GST_IS_PAD (pad), FALSE);

  GST_DEBUG_OBJECT (pads, "removing pad %s:%s", GST_DEBUG_PAD_NAME (pad));

  GST_OBJECT_LOCK (pads);
  list =
      g_slist_find_custom (pads->priv->pad_list, pad, (GCompareFunc) find_pad);
  if (!list)
    goto unknown_pad;

  data = (GstCollectData2 *) list->data;

  GST_DEBUG_OBJECT (pads, "found pad %s:%s at %p", GST_DEBUG_PAD_NAME (pad),
      data);

  /* clear the stuff we configured */
  gst_pad_set_chain_function (pad, NULL);
  gst_pad_set_event_function (pad, NULL);
  GST_OBJECT_LOCK (pad);
  gst_pad_set_element_private (pad, NULL);
  GST_OBJECT_UNLOCK (pad);

  /* backward compat, also remove from data if stopped, note that this function
   * can only be called when we are stopped because we don't take the
   * STREAM_LOCK to protect the pads->data list. */
  if (!pads->priv->started) {
    GSList *dlist;

    dlist = g_slist_find_custom (pads->data, pad, (GCompareFunc) find_pad);
    if (dlist) {
      GstCollectData2 *pdata = dlist->data;

      pads->data = g_slist_delete_link (pads->data, dlist);
      unref_data (pdata);
    }
  }
  /* remove from the pad list */
  pads->priv->pad_list = g_slist_delete_link (pads->priv->pad_list, list);
  pads->priv->pad_cookie++;

  /* signal waiters because something changed */
  GST_COLLECT_PADS2_EVT_BROADCAST (pads);

  /* deactivate the pad when needed */
  if (!pads->priv->started)
    gst_pad_set_active (pad, FALSE);

  /* clean and free the collect data */
  unref_data (data);

  GST_OBJECT_UNLOCK (pads);

  return TRUE;

unknown_pad:
  {
    GST_WARNING_OBJECT (pads, "cannot remove unknown pad %s:%s",
        GST_DEBUG_PAD_NAME (pad));
    GST_OBJECT_UNLOCK (pads);
    return FALSE;
  }
}

/**
 * gst_collect_pads2_is_active:
 * @pads: the collectspads to use
 * @pad: the pad to check
 *
 * Check if a pad is active.
 *
 * This function is currently not implemented.
 *
 * MT safe.
 *
 * Returns: %TRUE if the pad is active.
 *
 * Since: 0.10.36
 */
gboolean
gst_collect_pads2_is_active (GstCollectPads2 * pads, GstPad * pad)
{
  g_return_val_if_fail (pads != NULL, FALSE);
  g_return_val_if_fail (GST_IS_COLLECT_PADS2 (pads), FALSE);
  g_return_val_if_fail (pad != NULL, FALSE);
  g_return_val_if_fail (GST_IS_PAD (pad), FALSE);

  g_warning ("gst_collect_pads2_is_active() is not implemented");

  return FALSE;
}

/**
 * gst_collect_pads2_collect:
 * @pads: the collectspads to use
 *
 * Collect data on all pads. This function is usually called
 * from a #GstTask function in an element. 
 *
 * This function is currently not implemented.
 *
 * MT safe.
 *
 * Returns: #GstFlowReturn of the operation.
 *
 * Since: 0.10.36
 */
GstFlowReturn
gst_collect_pads2_collect (GstCollectPads2 * pads)
{
  g_return_val_if_fail (pads != NULL, GST_FLOW_ERROR);
  g_return_val_if_fail (GST_IS_COLLECT_PADS2 (pads), GST_FLOW_ERROR);

  g_warning ("gst_collect_pads2_collect() is not implemented");

  return GST_FLOW_NOT_SUPPORTED;
}

/**
 * gst_collect_pads2_collect_range:
 * @pads: the collectspads to use
 * @offset: the offset to collect
 * @length: the length to collect
 *
 * Collect data with @offset and @length on all pads. This function
 * is typically called in the getrange function of an element. 
 *
 * This function is currently not implemented.
 *
 * MT safe.
 *
 * Returns: #GstFlowReturn of the operation.
 *
 * Since: 0.10.36
 */
GstFlowReturn
gst_collect_pads2_collect_range (GstCollectPads2 * pads, guint64 offset,
    guint length)
{
  g_return_val_if_fail (pads != NULL, GST_FLOW_ERROR);
  g_return_val_if_fail (GST_IS_COLLECT_PADS2 (pads), GST_FLOW_ERROR);

  g_warning ("gst_collect_pads2_collect_range() is not implemented");

  return GST_FLOW_NOT_SUPPORTED;
}

/*
 * Must be called with STREAM_LOCK.
 */
static void
gst_collect_pads2_set_flushing_unlocked (GstCollectPads2 * pads,
    gboolean flushing)
{
  GSList *walk = NULL;

  /* Update the pads flushing flag */
  for (walk = pads->data; walk; walk = g_slist_next (walk)) {
    GstCollectData2 *cdata = walk->data;

    if (GST_IS_PAD (cdata->pad)) {
      GST_OBJECT_LOCK (cdata->pad);
      if (flushing)
        GST_PAD_SET_FLUSHING (cdata->pad);
      else
        GST_PAD_UNSET_FLUSHING (cdata->pad);
      if (flushing)
        GST_COLLECT_PADS2_STATE_SET (cdata, GST_COLLECT_PADS2_STATE_FLUSHING);
      else
        GST_COLLECT_PADS2_STATE_UNSET (cdata, GST_COLLECT_PADS2_STATE_FLUSHING);
      gst_collect_pads2_clear (pads, cdata);
      GST_OBJECT_UNLOCK (cdata->pad);
    }
  }

  /* inform _chain of changes */
  GST_COLLECT_PADS2_EVT_BROADCAST (pads);
}

/**
 * gst_collect_pads2_set_flushing:
 * @pads: the collectspads to use
 * @flushing: desired state of the pads
 *
 * Change the flushing state of all the pads in the collection. No pad
 * is able to accept anymore data when @flushing is %TRUE. Calling this
 * function with @flushing %FALSE makes @pads accept data again.
 * Caller must ensure that downstream streaming (thread) is not blocked,
 * e.g. by sending a FLUSH_START downstream.
 *
 * MT safe.
 *
 * Since: 0.10.36
 */
void
gst_collect_pads2_set_flushing (GstCollectPads2 * pads, gboolean flushing)
{
  g_return_if_fail (pads != NULL);
  g_return_if_fail (GST_IS_COLLECT_PADS2 (pads));

  /* NOTE since this eventually calls _pop, some (STREAM_)LOCK is needed here */
  GST_COLLECT_PADS2_STREAM_LOCK (pads);
  gst_collect_pads2_set_flushing_unlocked (pads, flushing);
  GST_COLLECT_PADS2_STREAM_UNLOCK (pads);
}

/**
 * gst_collect_pads2_start:
 * @pads: the collectspads to use
 *
 * Starts the processing of data in the collect_pads2.
 *
 * MT safe.
 *
 * Since: 0.10.36
 */
void
gst_collect_pads2_start (GstCollectPads2 * pads)
{
  GSList *collected;

  g_return_if_fail (pads != NULL);
  g_return_if_fail (GST_IS_COLLECT_PADS2 (pads));

  GST_DEBUG_OBJECT (pads, "starting collect pads");

  /* make sure stop and collect cannot be called anymore */
  GST_COLLECT_PADS2_STREAM_LOCK (pads);

  /* make pads streamable */
  GST_OBJECT_LOCK (pads);

  /* loop over the master pad list and reset the segment */
  collected = pads->priv->pad_list;
  for (; collected; collected = g_slist_next (collected)) {
    GstCollectData2 *data;

    data = collected->data;
    gst_segment_init (&data->segment, GST_FORMAT_UNDEFINED);
  }

  gst_collect_pads2_set_flushing_unlocked (pads, FALSE);

  /* Start collect pads */
  pads->priv->started = TRUE;
  GST_OBJECT_UNLOCK (pads);
  GST_COLLECT_PADS2_STREAM_UNLOCK (pads);
}

/**
 * gst_collect_pads2_stop:
 * @pads: the collectspads to use
 *
 * Stops the processing of data in the collect_pads2. this function
 * will also unblock any blocking operations.
 *
 * MT safe.
 *
 * Since: 0.10.36
 */
void
gst_collect_pads2_stop (GstCollectPads2 * pads)
{
  GSList *collected;

  g_return_if_fail (pads != NULL);
  g_return_if_fail (GST_IS_COLLECT_PADS2 (pads));

  GST_DEBUG_OBJECT (pads, "stopping collect pads");

  /* make sure collect and start cannot be called anymore */
  GST_COLLECT_PADS2_STREAM_LOCK (pads);

  /* make pads not accept data anymore */
  GST_OBJECT_LOCK (pads);
  gst_collect_pads2_set_flushing_unlocked (pads, TRUE);

  /* Stop collect pads */
  pads->priv->started = FALSE;
  pads->priv->eospads = 0;
  pads->priv->queuedpads = 0;

  /* loop over the master pad list and flush buffers */
  collected = pads->priv->pad_list;
  for (; collected; collected = g_slist_next (collected)) {
    GstCollectData2 *data;
    GstBuffer **buffer_p;

    data = collected->data;
    if (data->buffer) {
      buffer_p = &data->buffer;
      gst_buffer_replace (buffer_p, NULL);
      data->pos = 0;
    }
    GST_COLLECT_PADS2_STATE_UNSET (data, GST_COLLECT_PADS2_STATE_EOS);
  }

  if (pads->priv->earliest_data)
    unref_data (pads->priv->earliest_data);
  pads->priv->earliest_data = NULL;
  pads->priv->earliest_time = GST_CLOCK_TIME_NONE;

  GST_OBJECT_UNLOCK (pads);
  /* Wake them up so they can end the chain functions. */
  GST_COLLECT_PADS2_EVT_BROADCAST (pads);

  GST_COLLECT_PADS2_STREAM_UNLOCK (pads);
}

/**
 * gst_collect_pads2_peek:
 * @pads: the collectspads to peek
 * @data: the data to use
 *
 * Peek at the buffer currently queued in @data. This function
 * should be called with the @pads STREAM_LOCK held, such as in the callback
 * handler.
 *
 * MT safe.
 *
 * Returns: The buffer in @data or NULL if no buffer is queued.
 *  should unref the buffer after usage.
 *
 * Since: 0.10.36
 */
GstBuffer *
gst_collect_pads2_peek (GstCollectPads2 * pads, GstCollectData2 * data)
{
  GstBuffer *result;

  g_return_val_if_fail (pads != NULL, NULL);
  g_return_val_if_fail (GST_IS_COLLECT_PADS2 (pads), NULL);
  g_return_val_if_fail (data != NULL, NULL);

  if ((result = data->buffer))
    gst_buffer_ref (result);

  GST_DEBUG_OBJECT (pads, "Peeking at pad %s:%s: buffer=%p",
      GST_DEBUG_PAD_NAME (data->pad), result);

  return result;
}

/**
 * gst_collect_pads2_pop:
 * @pads: the collectspads to pop
 * @data: the data to use
 *
 * Pop the buffer currently queued in @data. This function
 * should be called with the @pads STREAM_LOCK held, such as in the callback
 * handler.
 *
 * MT safe.
 *
 * Returns: (transfer full): The buffer in @data or NULL if no buffer was
 *   queued. You should unref the buffer after usage.
 *
 * Since: 0.10.36
 */
GstBuffer *
gst_collect_pads2_pop (GstCollectPads2 * pads, GstCollectData2 * data)
{
  GstBuffer *result;

  g_return_val_if_fail (pads != NULL, NULL);
  g_return_val_if_fail (GST_IS_COLLECT_PADS2 (pads), NULL);
  g_return_val_if_fail (data != NULL, NULL);

  if ((result = data->buffer)) {
    data->buffer = NULL;
    data->pos = 0;
    /* one less pad with queued data now */
    if (GST_COLLECT_PADS2_STATE_IS_SET (data, GST_COLLECT_PADS2_STATE_WAITING))
      pads->priv->queuedpads--;
  }

  GST_COLLECT_PADS2_EVT_BROADCAST (pads);

  GST_DEBUG_OBJECT (pads, "Pop buffer on pad %s:%s: buffer=%p",
      GST_DEBUG_PAD_NAME (data->pad), result);

  return result;
}

/* pop and unref the currently queued buffer, should be called with STREAM_LOCK
 * held */
static void
gst_collect_pads2_clear (GstCollectPads2 * pads, GstCollectData2 * data)
{
  GstBuffer *buf;

  if ((buf = gst_collect_pads2_pop (pads, data)))
    gst_buffer_unref (buf);
}

/**
 * gst_collect_pads2_available:
 * @pads: the collectspads to query
 *
 * Query how much bytes can be read from each queued buffer. This means
 * that the result of this call is the maximum number of bytes that can
 * be read from each of the pads.
 *
 * This function should be called with @pads STREAM_LOCK held, such as
 * in the callback.
 *
 * MT safe.
 *
 * Returns: The maximum number of bytes queued on all pads. This function
 * returns 0 if a pad has no queued buffer.
 *
 * Since: 0.10.36
 */
/* we might pre-calculate this in some struct field,
 * but would then have to maintain this in _chain and particularly _pop, etc,
 * even if element is never interested in this information */
guint
gst_collect_pads2_available (GstCollectPads2 * pads)
{
  GSList *collected;
  guint result = G_MAXUINT;

  g_return_val_if_fail (pads != NULL, 0);
  g_return_val_if_fail (GST_IS_COLLECT_PADS2 (pads), 0);

  collected = pads->data;
  for (; collected; collected = g_slist_next (collected)) {
    GstCollectData2 *pdata;
    GstBuffer *buffer;
    gint size;

    pdata = (GstCollectData2 *) collected->data;

    /* ignore pad with EOS */
    if (G_UNLIKELY (GST_COLLECT_PADS2_STATE_IS_SET (pdata,
                GST_COLLECT_PADS2_STATE_EOS))) {
      GST_DEBUG_OBJECT (pads, "pad %p is EOS", pdata);
      continue;
    }

    /* an empty buffer without EOS is weird when we get here.. */
    if (G_UNLIKELY ((buffer = pdata->buffer) == NULL)) {
      GST_WARNING_OBJECT (pads, "pad %p has no buffer", pdata);
      goto not_filled;
    }

    /* this is the size left of the buffer */
    size = gst_buffer_get_size (buffer) - pdata->pos;
    GST_DEBUG_OBJECT (pads, "pad %p has %d bytes left", pdata, size);

    /* need to return the min of all available data */
    if (size < result)
      result = size;
  }
  /* nothing changed, all must be EOS then, return 0 */
  if (G_UNLIKELY (result == G_MAXUINT))
    result = 0;

  return result;

not_filled:
  {
    return 0;
  }
}

/**
<<<<<<< HEAD
=======
 * gst_collect_pads2_read:
 * @pads: the collectspads to query
 * @data: the data to use
 * @bytes: (out) (transfer none) (array length=size): a pointer to a byte array
 * @size: the number of bytes to read
 *
 * Get a pointer in @bytes where @size bytes can be read from the
 * given pad data.
 *
 * This function should be called with @pads STREAM_LOCK held, such as
 * in the callback.
 *
 * MT safe.
 *
 * Returns: The number of bytes available for consumption in the
 * memory pointed to by @bytes. This can be less than @size and
 * is 0 if the pad is end-of-stream.
 *
 * Since: 0.10.36
 */
guint
gst_collect_pads2_read (GstCollectPads2 * pads, GstCollectData2 * data,
    guint8 ** bytes, guint size)
{
  guint readsize;
  GstBuffer *buffer;

  g_return_val_if_fail (pads != NULL, 0);
  g_return_val_if_fail (GST_IS_COLLECT_PADS2 (pads), 0);
  g_return_val_if_fail (data != NULL, 0);
  g_return_val_if_fail (bytes != NULL, 0);

  /* no buffer, must be EOS */
  if ((buffer = data->buffer) == NULL)
    return 0;

  readsize = MIN (size, GST_BUFFER_SIZE (buffer) - data->pos);

  *bytes = GST_BUFFER_DATA (buffer) + data->pos;

  return readsize;
}

/**
>>>>>>> daa5cae7
 * gst_collect_pads2_flush:
 * @pads: the collectspads to query
 * @data: the data to use
 * @size: the number of bytes to flush
 *
 * Flush @size bytes from the pad @data.
 *
 * This function should be called with @pads STREAM_LOCK held, such as
 * in the callback.
 *
 * MT safe.
 *
 * Returns: The number of bytes flushed This can be less than @size and
 * is 0 if the pad was end-of-stream.
 *
 * Since: 0.10.36
 */
guint
gst_collect_pads2_flush (GstCollectPads2 * pads, GstCollectData2 * data,
    guint size)
{
  guint flushsize;
  gsize bsize;
  GstBuffer *buffer;

  g_return_val_if_fail (pads != NULL, 0);
  g_return_val_if_fail (GST_IS_COLLECT_PADS2 (pads), 0);
  g_return_val_if_fail (data != NULL, 0);

  /* no buffer, must be EOS */
  if ((buffer = data->buffer) == NULL)
    return 0;

  bsize = gst_buffer_get_size (buffer);

  /* this is what we can flush at max */
  flushsize = MIN (size, bsize - data->pos);

  data->pos += size;

  if (data->pos >= bsize)
    /* _clear will also reset data->pos to 0 */
    gst_collect_pads2_clear (pads, data);

  return flushsize;
}

/**
 * gst_collect_pads2_read_buffer:
 * @pads: the collectspads to query
 * @data: the data to use
 * @size: the number of bytes to read
 *
 * Get a subbuffer of @size bytes from the given pad @data.
 *
 * This function should be called with @pads STREAM_LOCK held, such as in the
 * callback.
 *
 * MT safe.
 *
 * Since: 0.10.36
 *
 * Returns: (transfer full): A sub buffer. The size of the buffer can be less that requested.
 * A return of NULL signals that the pad is end-of-stream.
 * Unref the buffer after use.
 */
GstBuffer *
gst_collect_pads2_read_buffer (GstCollectPads2 * pads, GstCollectData2 * data,
    guint size)
{
  guint readsize;
  GstBuffer *buffer;

  g_return_val_if_fail (pads != NULL, NULL);
  g_return_val_if_fail (GST_IS_COLLECT_PADS2 (pads), NULL);
  g_return_val_if_fail (data != NULL, NULL);

  /* no buffer, must be EOS */
  if ((buffer = data->buffer) == NULL)
    return NULL;

  readsize = MIN (size, gst_buffer_get_size (buffer) - data->pos);

  return gst_buffer_copy_region (buffer, GST_BUFFER_COPY_ALL, data->pos,
      readsize);
}

/**
 * gst_collect_pads2_take_buffer:
 * @pads: the collectspads to query
 * @data: the data to use
 * @size: the number of bytes to read
 *
 * Get a subbuffer of @size bytes from the given pad @data. Flushes the amount
 * of read bytes.
 *
 * This function should be called with @pads STREAM_LOCK held, such as in the
 * callback.
 *
 * MT safe.
 *
 * Since: 0.10.36
 *
 * Returns: A sub buffer. The size of the buffer can be less that requested.
 * A return of NULL signals that the pad is end-of-stream.
 * Unref the buffer after use.
 */
GstBuffer *
gst_collect_pads2_take_buffer (GstCollectPads2 * pads, GstCollectData2 * data,
    guint size)
{
  GstBuffer *buffer = gst_collect_pads2_read_buffer (pads, data, size);

  if (buffer) {
    gst_collect_pads2_flush (pads, data, gst_buffer_get_size (buffer));
  }
  return buffer;
}

/**
 * gst_collect_pads2_set_waiting:
 * @pads: the collectspads
 * @data: the data to use
 * @waiting: boolean indicating whether this pad should operate
 *           in waiting or non-waiting mode
 *
 * Sets a pad to waiting or non-waiting mode, if at least this pad
 * has not been created with locked waiting state,
 * in which case nothing happens.
 *
 * This function should be called with @pads STREAM_LOCK held, such as
 * in the callback.
 *
 * MT safe.
 *
 * Since: 0.10.36
 */
void
gst_collect_pads2_set_waiting (GstCollectPads2 * pads, GstCollectData2 * data,
    gboolean waiting)
{
  g_return_if_fail (pads != NULL);
  g_return_if_fail (GST_IS_COLLECT_PADS2 (pads));
  g_return_if_fail (data != NULL);

  GST_DEBUG_OBJECT (pads, "Setting pad %s to waiting %d, locked %d",
      GST_PAD_NAME (data->pad), waiting,
      GST_COLLECT_PADS2_STATE_IS_SET (data, GST_COLLECT_PADS2_STATE_LOCKED));

  /* Do something only on a change and if not locked */
  if (!GST_COLLECT_PADS2_STATE_IS_SET (data, GST_COLLECT_PADS2_STATE_LOCKED) &&
      (GST_COLLECT_PADS2_STATE_IS_SET (data, GST_COLLECT_PADS2_STATE_WAITING) !=
          ! !waiting)) {
    /* Set waiting state for this pad */
    if (waiting)
      GST_COLLECT_PADS2_STATE_SET (data, GST_COLLECT_PADS2_STATE_WAITING);
    else
      GST_COLLECT_PADS2_STATE_UNSET (data, GST_COLLECT_PADS2_STATE_WAITING);
    /* Update number of queued pads if needed */
    if (!data->buffer &&
        !GST_COLLECT_PADS2_STATE_IS_SET (data, GST_COLLECT_PADS2_STATE_EOS)) {
      if (waiting)
        pads->priv->queuedpads--;
      else
        pads->priv->queuedpads++;
    }

    /* signal waiters because something changed */
    GST_COLLECT_PADS2_EVT_BROADCAST (pads);
  }
}

/* see if pads were added or removed and update our stats. Any pad
 * added after releasing the LOCK will get collected in the next
 * round.
 *
 * We can do a quick check by checking the cookies, that get changed
 * whenever the pad list is updated.
 *
 * Must be called with STREAM_LOCK.
 */
static void
gst_collect_pads2_check_pads (GstCollectPads2 * pads)
{
  /* the master list and cookie are protected with LOCK */
  GST_OBJECT_LOCK (pads);
  if (G_UNLIKELY (pads->priv->pad_cookie != pads->priv->cookie)) {
    GSList *collected;

    /* clear list and stats */
    g_slist_foreach (pads->data, (GFunc) unref_data, NULL);
    g_slist_free (pads->data);
    pads->data = NULL;
    pads->priv->numpads = 0;
    pads->priv->queuedpads = 0;
    pads->priv->eospads = 0;
    if (pads->priv->earliest_data)
      unref_data (pads->priv->earliest_data);
    pads->priv->earliest_data = NULL;
    pads->priv->earliest_time = GST_CLOCK_TIME_NONE;

    /* loop over the master pad list */
    collected = pads->priv->pad_list;
    for (; collected; collected = g_slist_next (collected)) {
      GstCollectData2 *data;

      /* update the stats */
      pads->priv->numpads++;
      data = collected->data;
      if (GST_COLLECT_PADS2_STATE_IS_SET (data, GST_COLLECT_PADS2_STATE_EOS))
        pads->priv->eospads++;
      else if (data->buffer || !GST_COLLECT_PADS2_STATE_IS_SET (data,
              GST_COLLECT_PADS2_STATE_WAITING))
        pads->priv->queuedpads++;

      /* add to the list of pads to collect */
      ref_data (data);
      /* preserve order of adding/requesting pads */
      pads->data = g_slist_append (pads->data, data);
    }
    /* and update the cookie */
    pads->priv->cookie = pads->priv->pad_cookie;
  }
  GST_OBJECT_UNLOCK (pads);
}

/* checks if all the pads are collected and call the collectfunction
 *
 * Should be called with STREAM_LOCK.
 *
 * Returns: The #GstFlowReturn of collection.
 */
static GstFlowReturn
gst_collect_pads2_check_collected (GstCollectPads2 * pads)
{
  GstFlowReturn flow_ret = GST_FLOW_OK;
  GstCollectPads2Function func;
  gpointer user_data;

  g_return_val_if_fail (GST_IS_COLLECT_PADS2 (pads), GST_FLOW_ERROR);

  GST_OBJECT_LOCK (pads);
  func = pads->priv->func;
  user_data = pads->priv->user_data;
  GST_OBJECT_UNLOCK (pads);

  g_return_val_if_fail (pads->priv->func != NULL, GST_FLOW_NOT_SUPPORTED);

  /* check for new pads, update stats etc.. */
  gst_collect_pads2_check_pads (pads);

  if (G_UNLIKELY (pads->priv->eospads == pads->priv->numpads)) {
    /* If all our pads are EOS just collect once to let the element
     * do its final EOS handling. */
    GST_DEBUG_OBJECT (pads, "All active pads (%d) are EOS, calling %s",
        pads->priv->numpads, GST_DEBUG_FUNCPTR_NAME (func));

    flow_ret = func (pads, user_data);
  } else {
    gboolean collected = FALSE;

    /* We call the collected function as long as our condition matches. */
    while (((pads->priv->queuedpads + pads->priv->eospads) >=
            pads->priv->numpads)) {
      GST_DEBUG_OBJECT (pads,
          "All active pads (%d + %d >= %d) have data, " "calling %s",
          pads->priv->queuedpads, pads->priv->eospads, pads->priv->numpads,
          GST_DEBUG_FUNCPTR_NAME (func));

      flow_ret = func (pads, user_data);
      collected = TRUE;

      /* break on error */
      if (flow_ret != GST_FLOW_OK)
        break;
      /* Don't keep looping after telling the element EOS or flushing */
      if (pads->priv->queuedpads == 0)
        break;
    }
    if (!collected)
      GST_DEBUG_OBJECT (pads, "Not all active pads (%d) have data, continuing",
          pads->priv->numpads);
  }
  return flow_ret;
}


/* General overview:
 * - only pad with a buffer can determine earliest_data (and earliest_time)
 * - only segment info determines (non-)waiting state
 * - ? perhaps use _stream_time for comparison
 *   (which muxers might have use as well ?)
 */

/*
 * Function to recalculate the waiting state of all pads.
 *
 * Must be called with STREAM_LOCK.
 *
 * Returns TRUE if a pad was set to waiting
 * (from non-waiting state).
 */
static gboolean
gst_collect_pads2_recalculate_waiting (GstCollectPads2 * pads)
{
  GSList *collected;
  gboolean result = FALSE;

  /* If earliest time is not known, there is nothing to do. */
  if (pads->priv->earliest_data == NULL)
    return FALSE;

  for (collected = pads->data; collected; collected = g_slist_next (collected)) {
    GstCollectData2 *data = (GstCollectData2 *) collected->data;
    int cmp_res;

    /* check if pad has a segment */
    if (data->segment.format == GST_FORMAT_UNDEFINED)
      continue;

    /* check segment format */
    if (data->segment.format != GST_FORMAT_TIME) {
      GST_ERROR_OBJECT (pads, "GstCollectPads2 can handle only time segments.");
      continue;
    }

    /* check if the waiting state should be changed */
    cmp_res = pads->priv->compare_func (pads, data, data->segment.start,
        pads->priv->earliest_data, pads->priv->earliest_time,
        pads->priv->compare_user_data);
    if (cmp_res > 0)
      /* stop waiting */
      gst_collect_pads2_set_waiting (pads, data, FALSE);
    else {
      if (!GST_COLLECT_PADS2_STATE_IS_SET (data,
              GST_COLLECT_PADS2_STATE_WAITING)) {
        /* start waiting */
        gst_collect_pads2_set_waiting (pads, data, TRUE);
        result = TRUE;
      }
    }
  }

  return result;
}

/**
 * gst_collect_pads2_find_best_pad:
 * @pads: the collectpads to use
 * @data: returns the collectdata for earliest data
 * @time: returns the earliest available buffertime
 *
 * Find the oldest/best pad, i.e. pad holding the oldest buffer and
 * and return the corresponding #GstCollectData2 and buffertime.
 *
 * This function should be called with STREAM_LOCK held,
 * such as in the callback.
 *
 * Since: 0.10.36
 */
static void
gst_collect_pads2_find_best_pad (GstCollectPads2 * pads,
    GstCollectData2 ** data, GstClockTime * time)
{
  GSList *collected;
  GstCollectData2 *best = NULL;
  GstClockTime best_time = GST_CLOCK_TIME_NONE;

  g_return_if_fail (data != NULL);
  g_return_if_fail (time != NULL);

  for (collected = pads->data; collected; collected = g_slist_next (collected)) {
    GstBuffer *buffer;
    GstCollectData2 *data = (GstCollectData2 *) collected->data;
    GstClockTime timestamp;

    buffer = gst_collect_pads2_peek (pads, data);
    /* if we have a buffer check if it is better then the current best one */
    if (buffer != NULL) {
      timestamp = GST_BUFFER_TIMESTAMP (buffer);
      gst_buffer_unref (buffer);
      if (best == NULL || pads->priv->compare_func (pads, data, timestamp,
              best, best_time, pads->priv->compare_user_data) < 0) {
        best = data;
        best_time = timestamp;
      }
    }
  }

  /* set earliest time */
  *data = best;
  *time = best_time;

  GST_DEBUG_OBJECT (pads, "best pad %s, best time %" GST_TIME_FORMAT,
      best ? GST_PAD_NAME (((GstCollectData2 *) best)->pad) : "(nil)",
      GST_TIME_ARGS (best_time));
}

/*
 * Function to recalculate earliest_data and earliest_timestamp. This also calls
 * gst_collect_pads2_recalculate_waiting
 *
 * Must be called with STREAM_LOCK.
 */
static gboolean
gst_collect_pads2_recalculate_full (GstCollectPads2 * pads)
{
  if (pads->priv->earliest_data)
    unref_data (pads->priv->earliest_data);
  gst_collect_pads2_find_best_pad (pads, &pads->priv->earliest_data,
      &pads->priv->earliest_time);
  if (pads->priv->earliest_data)
    ref_data (pads->priv->earliest_data);
  return gst_collect_pads2_recalculate_waiting (pads);
}

/*
 * Default collect callback triggered when #GstCollectPads2 gathered all data.
 *
 * Called with STREAM_LOCK.
 */
static GstFlowReturn
gst_collect_pads2_default_collected (GstCollectPads2 * pads, gpointer user_data)
{
  GstCollectData2 *best = NULL;
  GstBuffer *buffer;
  GstFlowReturn ret = GST_FLOW_OK;
  GstCollectPads2BufferFunction func;
  gpointer buffer_user_data;

  g_return_val_if_fail (GST_IS_COLLECT_PADS2 (pads), GST_FLOW_ERROR);

  GST_OBJECT_LOCK (pads);
  func = pads->priv->buffer_func;
  buffer_user_data = pads->priv->buffer_user_data;
  GST_OBJECT_UNLOCK (pads);

  g_return_val_if_fail (func != NULL, GST_FLOW_NOT_SUPPORTED);

  /* Find the oldest pad at all cost */
  if (gst_collect_pads2_recalculate_full (pads)) {
    /* waiting was switched on,
     * so give another thread a chance to deliver a possibly
     * older buffer; don't charge on yet with the current oldest */
    ret = GST_FLOW_OK;
    goto done;
  }

  best = pads->priv->earliest_data;

  /* No data collected means EOS. */
  if (G_UNLIKELY (best == NULL)) {
    ret = func (pads, best, NULL, buffer_user_data);
    if (ret == GST_FLOW_OK)
      ret = GST_FLOW_EOS;
    goto done;
  }

  /* make sure that the pad we take a buffer from is waiting;
   * otherwise popping a buffer will seem not to have happened
   * and collectpads can get into a busy loop */
  gst_collect_pads2_set_waiting (pads, best, TRUE);

  /* Send buffer */
  buffer = gst_collect_pads2_pop (pads, best);
  ret = func (pads, best, buffer, buffer_user_data);

  /* maybe non-waiting was forced to waiting above due to
   * newsegment events coming too sparsely,
   * so re-check to restore state to avoid hanging/waiting */
  gst_collect_pads2_recalculate_full (pads);

done:
  return ret;
}

/*
 * Default timestamp compare function.
 */
static gint
gst_collect_pads2_default_compare_func (GstCollectPads2 * pads,
    GstCollectData2 * data1, GstClockTime timestamp1,
    GstCollectData2 * data2, GstClockTime timestamp2, gpointer user_data)
{

  GST_LOG_OBJECT (pads, "comparing %" GST_TIME_FORMAT
      " and %" GST_TIME_FORMAT, GST_TIME_ARGS (timestamp1),
      GST_TIME_ARGS (timestamp2));
  /* non-valid timestamps go first as they are probably headers or so */
  if (G_UNLIKELY (!GST_CLOCK_TIME_IS_VALID (timestamp1)))
    return GST_CLOCK_TIME_IS_VALID (timestamp2) ? -1 : 0;

  if (G_UNLIKELY (!GST_CLOCK_TIME_IS_VALID (timestamp2)))
    return 1;

  /* compare timestamp */
  if (timestamp1 < timestamp2)
    return -1;

  if (timestamp1 > timestamp2)
    return 1;

  return 0;
}

static gboolean
gst_collect_pads2_event (GstPad * pad, GstObject * parent, GstEvent * event)
{
  gboolean res = FALSE, need_unlock = FALSE;
  GstCollectData2 *data;
  GstCollectPads2 *pads;
  GstCollectPads2EventFunction event_func;
  GstCollectPads2BufferFunction buffer_func;
  gpointer event_user_data;

  /* some magic to get the managing collect_pads2 */
  GST_OBJECT_LOCK (pad);
  data = (GstCollectData2 *) gst_pad_get_element_private (pad);
  if (G_UNLIKELY (data == NULL))
    goto pad_removed;
  ref_data (data);
  GST_OBJECT_UNLOCK (pad);

  res = FALSE;

  pads = data->collect;

  GST_DEBUG ("Got %s event on pad %s:%s", GST_EVENT_TYPE_NAME (event),
      GST_DEBUG_PAD_NAME (data->pad));

  GST_OBJECT_LOCK (pads);
  event_func = pads->priv->event_func;
  event_user_data = pads->priv->event_user_data;
  buffer_func = pads->priv->buffer_func;
  GST_OBJECT_UNLOCK (pads);

  switch (GST_EVENT_TYPE (event)) {
    case GST_EVENT_FLUSH_START:
    {
      /* forward event to unblock check_collected */
      if (event_func)
        res = event_func (pads, data, event, event_user_data);
      else
        res = gst_pad_event_default (pad, parent, event);

      /* now unblock the chain function.
       * no cond per pad, so they all unblock, 
       * non-flushing block again */
      GST_COLLECT_PADS2_STREAM_LOCK (pads);
      GST_COLLECT_PADS2_STATE_SET (data, GST_COLLECT_PADS2_STATE_FLUSHING);
      gst_collect_pads2_clear (pads, data);

      /* cater for possible default muxing functionality */
      if (buffer_func) {
        /* restore to initial state */
        gst_collect_pads2_set_waiting (pads, data, TRUE);
        /* if the current pad is affected, reset state, recalculate later */
        if (pads->priv->earliest_data == data) {
          unref_data (data);
          pads->priv->earliest_data = NULL;
          pads->priv->earliest_time = GST_CLOCK_TIME_NONE;
        }
      }

      GST_COLLECT_PADS2_STREAM_UNLOCK (pads);

      /* event already cleaned up by forwarding */
      res = TRUE;
      goto done;
    }
    case GST_EVENT_FLUSH_STOP:
    {
      /* flush the 1 buffer queue */
      GST_COLLECT_PADS2_STREAM_LOCK (pads);
      GST_COLLECT_PADS2_STATE_UNSET (data, GST_COLLECT_PADS2_STATE_FLUSHING);
      gst_collect_pads2_clear (pads, data);
      /* we need new segment info after the flush */
      gst_segment_init (&data->segment, GST_FORMAT_UNDEFINED);
      GST_COLLECT_PADS2_STATE_UNSET (data, GST_COLLECT_PADS2_STATE_NEW_SEGMENT);
      /* if the pad was EOS, remove the EOS flag and
       * decrement the number of eospads */
      if (G_UNLIKELY (GST_COLLECT_PADS2_STATE_IS_SET (data,
                  GST_COLLECT_PADS2_STATE_EOS))) {
        if (!GST_COLLECT_PADS2_STATE_IS_SET (data,
                GST_COLLECT_PADS2_STATE_WAITING))
          pads->priv->queuedpads++;
        pads->priv->eospads--;
        GST_COLLECT_PADS2_STATE_UNSET (data, GST_COLLECT_PADS2_STATE_EOS);
      }
      GST_COLLECT_PADS2_STREAM_UNLOCK (pads);

      /* forward event */
      goto forward_or_default;
    }
    case GST_EVENT_EOS:
    {
      GST_COLLECT_PADS2_STREAM_LOCK (pads);
      /* if the pad was not EOS, make it EOS and so we
       * have one more eospad */
      if (G_LIKELY (!GST_COLLECT_PADS2_STATE_IS_SET (data,
                  GST_COLLECT_PADS2_STATE_EOS))) {
        GST_COLLECT_PADS2_STATE_SET (data, GST_COLLECT_PADS2_STATE_EOS);
        if (!GST_COLLECT_PADS2_STATE_IS_SET (data,
                GST_COLLECT_PADS2_STATE_WAITING))
          pads->priv->queuedpads--;
        pads->priv->eospads++;
      }
      /* check if we need collecting anything, we ignore the result. */
      gst_collect_pads2_check_collected (pads);
      GST_COLLECT_PADS2_STREAM_UNLOCK (pads);

      goto forward_or_eat;
    }
    case GST_EVENT_SEGMENT:
    {
      GstSegment seg;
      gint cmp_res;

      GST_COLLECT_PADS2_STREAM_LOCK (pads);

      gst_event_copy_segment (event, &seg);

      GST_DEBUG_OBJECT (data->pad, "got segment %" GST_SEGMENT_FORMAT, &seg);

      data->segment = seg;
      GST_COLLECT_PADS2_STATE_SET (data, GST_COLLECT_PADS2_STATE_NEW_SEGMENT);

      /* default muxing functionality */
      if (!buffer_func)
        goto newsegment_done;

      /* default collection can not handle other segment formats than time */
      if (seg.format != GST_FORMAT_TIME) {
        GST_ERROR_OBJECT (pads, "GstCollectPads2 default collecting "
            "can only handle time segments.");
        goto newsegment_done;
      }

      /* If oldest time is not known, or current pad got newsegment;
       * recalculate the state */
      if (!pads->priv->earliest_data || pads->priv->earliest_data == data) {
        gst_collect_pads2_recalculate_full (pads);
        goto newsegment_done;
      }

      /* Check if the waiting state of the pad should change. */
      cmp_res =
          pads->priv->compare_func (pads, data, seg.start,
          pads->priv->earliest_data, pads->priv->earliest_time,
          pads->priv->compare_user_data);

      if (cmp_res > 0)
        /* Stop waiting */
        gst_collect_pads2_set_waiting (pads, data, FALSE);

    newsegment_done:
      GST_COLLECT_PADS2_STREAM_UNLOCK (pads);
      /* we must not forward this event since multiple segments will be
       * accumulated and this is certainly not what we want. */
      goto forward_or_eat;
    }
    case GST_EVENT_CAPS:
    case GST_EVENT_STREAM_START:
    case GST_EVENT_STREAM_CONFIG:
      goto forward_or_eat;
    default:
      /* forward other events */
      goto forward_or_default;
  }

forward_or_default:
  if (GST_EVENT_IS_SERIALIZED (event)) {
    GST_COLLECT_PADS2_STREAM_LOCK (pads);
    need_unlock = TRUE;
  }
  if (event_func)
    res = event_func (pads, data, event, event_user_data);
  else
    res = gst_pad_event_default (pad, parent, event);
  if (need_unlock)
    GST_COLLECT_PADS2_STREAM_UNLOCK (pads);
  goto done;

forward_or_eat:
  if (GST_EVENT_IS_SERIALIZED (event)) {
    GST_COLLECT_PADS2_STREAM_LOCK (pads);
    need_unlock = TRUE;
  }
  if (event_func) {
    res = event_func (pads, data, event, event_user_data);
  } else {
    gst_event_unref (event);
    res = TRUE;
  }
  if (need_unlock)
    GST_COLLECT_PADS2_STREAM_UNLOCK (pads);
  goto done;

done:
  unref_data (data);
  return res;

  /* ERRORS */
pad_removed:
  {
    GST_DEBUG ("%s got removed from collectpads", GST_OBJECT_NAME (pad));
    GST_OBJECT_UNLOCK (pad);
    return FALSE;
  }
}

/* For each buffer we receive we check if our collected condition is reached
 * and if so we call the collected function. When this is done we check if
 * data has been unqueued. If data is still queued we wait holding the stream
 * lock to make sure no EOS event can happen while we are ready to be
 * collected 
 */
static GstFlowReturn
gst_collect_pads2_chain (GstPad * pad, GstObject * parent, GstBuffer * buffer)
{
  GstCollectData2 *data;
  GstCollectPads2 *pads;
  GstFlowReturn ret;
  GstBuffer **buffer_p;
  guint32 cookie;

  GST_DEBUG ("Got buffer for pad %s:%s", GST_DEBUG_PAD_NAME (pad));

  /* some magic to get the managing collect_pads2 */
  GST_OBJECT_LOCK (pad);
  data = (GstCollectData2 *) gst_pad_get_element_private (pad);
  if (G_UNLIKELY (data == NULL))
    goto no_data;
  ref_data (data);
  GST_OBJECT_UNLOCK (pad);

  pads = data->collect;

  GST_COLLECT_PADS2_STREAM_LOCK (pads);
  /* if not started, bail out */
  if (G_UNLIKELY (!pads->priv->started))
    goto not_started;
  /* check if this pad is flushing */
  if (G_UNLIKELY (GST_COLLECT_PADS2_STATE_IS_SET (data,
              GST_COLLECT_PADS2_STATE_FLUSHING)))
    goto flushing;
  /* pad was EOS, we can refuse this data */
  if (G_UNLIKELY (GST_COLLECT_PADS2_STATE_IS_SET (data,
              GST_COLLECT_PADS2_STATE_EOS)))
    goto eos;

  /* see if we need to clip */
  if (pads->priv->clip_func) {
    GstBuffer *outbuf = NULL;
    ret =
        pads->priv->clip_func (pads, data, buffer, &outbuf,
        pads->priv->clip_user_data);
    buffer = outbuf;

    if (G_UNLIKELY (outbuf == NULL))
      goto clipped;

    if (G_UNLIKELY (ret == GST_FLOW_EOS))
      goto eos;
    else if (G_UNLIKELY (ret != GST_FLOW_OK))
      goto error;
  }

  GST_DEBUG_OBJECT (pads, "Queuing buffer %p for pad %s:%s", buffer,
      GST_DEBUG_PAD_NAME (pad));

  /* One more pad has data queued */
  if (GST_COLLECT_PADS2_STATE_IS_SET (data, GST_COLLECT_PADS2_STATE_WAITING))
    pads->priv->queuedpads++;
  buffer_p = &data->buffer;
  gst_buffer_replace (buffer_p, buffer);

  /* update segment last position if in TIME */
  if (G_LIKELY (data->segment.format == GST_FORMAT_TIME)) {
    GstClockTime timestamp = GST_BUFFER_TIMESTAMP (buffer);

    if (GST_CLOCK_TIME_IS_VALID (timestamp))
      data->segment.position = timestamp;
  }

  /* While we have data queued on this pad try to collect stuff */
  do {
    /* Check if our collected condition is matched and call the collected
     * function if it is */
    ret = gst_collect_pads2_check_collected (pads);
    /* when an error occurs, we want to report this back to the caller ASAP
     * without having to block if the buffer was not popped */
    if (G_UNLIKELY (ret != GST_FLOW_OK))
      goto error;

    /* data was consumed, we can exit and accept new data */
    if (data->buffer == NULL)
      break;

    /* Having the _INIT here means we don't care about any broadcast up to here
     * (most of which occur with STREAM_LOCK held, so could not have happened
     * anyway).  We do care about e.g. a remove initiated broadcast as of this
     * point.  Putting it here also makes this thread ignores any evt it raised
     * itself (as is a usual WAIT semantic).
     */
    GST_COLLECT_PADS2_EVT_INIT (cookie);

    /* pad could be removed and re-added */
    unref_data (data);
    GST_OBJECT_LOCK (pad);
    if (G_UNLIKELY ((data = gst_pad_get_element_private (pad)) == NULL))
      goto pad_removed;
    ref_data (data);
    GST_OBJECT_UNLOCK (pad);

    GST_DEBUG_OBJECT (pads, "Pad %s:%s has a buffer queued, waiting",
        GST_DEBUG_PAD_NAME (pad));

    /* wait to be collected, this must happen from another thread triggered
     * by the _chain function of another pad. We release the lock so we
     * can get stopped or flushed as well. We can however not get EOS
     * because we still hold the STREAM_LOCK.
     */
    GST_COLLECT_PADS2_STREAM_UNLOCK (pads);
    GST_COLLECT_PADS2_EVT_WAIT (pads, cookie);
    GST_COLLECT_PADS2_STREAM_LOCK (pads);

    GST_DEBUG_OBJECT (pads, "Pad %s:%s resuming", GST_DEBUG_PAD_NAME (pad));

    /* after a signal, we could be stopped */
    if (G_UNLIKELY (!pads->priv->started))
      goto not_started;
    /* check if this pad is flushing */
    if (G_UNLIKELY (GST_COLLECT_PADS2_STATE_IS_SET (data,
                GST_COLLECT_PADS2_STATE_FLUSHING)))
      goto flushing;
  }
  while (data->buffer != NULL);

unlock_done:
  GST_COLLECT_PADS2_STREAM_UNLOCK (pads);
  unref_data (data);
  if (buffer)
    gst_buffer_unref (buffer);
  return ret;

pad_removed:
  {
    GST_WARNING ("%s got removed from collectpads", GST_OBJECT_NAME (pad));
    GST_OBJECT_UNLOCK (pad);
    ret = GST_FLOW_NOT_LINKED;
    goto unlock_done;
  }
  /* ERRORS */
no_data:
  {
    GST_DEBUG ("%s got removed from collectpads", GST_OBJECT_NAME (pad));
    GST_OBJECT_UNLOCK (pad);
    gst_buffer_unref (buffer);
    return GST_FLOW_NOT_LINKED;
  }
not_started:
  {
    GST_DEBUG ("not started");
    gst_collect_pads2_clear (pads, data);
    ret = GST_FLOW_FLUSHING;
    goto unlock_done;
  }
flushing:
  {
    GST_DEBUG ("pad %s:%s is flushing", GST_DEBUG_PAD_NAME (pad));
    gst_collect_pads2_clear (pads, data);
    ret = GST_FLOW_FLUSHING;
    goto unlock_done;
  }
eos:
  {
    /* we should not post an error for this, just inform upstream that
     * we don't expect anything anymore */
    GST_DEBUG ("pad %s:%s is eos", GST_DEBUG_PAD_NAME (pad));
    ret = GST_FLOW_EOS;
    goto unlock_done;
  }
clipped:
  {
    GST_DEBUG ("clipped buffer on pad %s:%s", GST_DEBUG_PAD_NAME (pad));
    ret = GST_FLOW_OK;
    goto unlock_done;
  }
error:
  {
    /* we print the error, the element should post a reasonable error
     * message for fatal errors */
    GST_DEBUG ("collect failed, reason %d (%s)", ret, gst_flow_get_name (ret));
    gst_collect_pads2_clear (pads, data);
    goto unlock_done;
  }
}<|MERGE_RESOLUTION|>--- conflicted
+++ resolved
@@ -1135,53 +1135,6 @@
 }
 
 /**
-<<<<<<< HEAD
-=======
- * gst_collect_pads2_read:
- * @pads: the collectspads to query
- * @data: the data to use
- * @bytes: (out) (transfer none) (array length=size): a pointer to a byte array
- * @size: the number of bytes to read
- *
- * Get a pointer in @bytes where @size bytes can be read from the
- * given pad data.
- *
- * This function should be called with @pads STREAM_LOCK held, such as
- * in the callback.
- *
- * MT safe.
- *
- * Returns: The number of bytes available for consumption in the
- * memory pointed to by @bytes. This can be less than @size and
- * is 0 if the pad is end-of-stream.
- *
- * Since: 0.10.36
- */
-guint
-gst_collect_pads2_read (GstCollectPads2 * pads, GstCollectData2 * data,
-    guint8 ** bytes, guint size)
-{
-  guint readsize;
-  GstBuffer *buffer;
-
-  g_return_val_if_fail (pads != NULL, 0);
-  g_return_val_if_fail (GST_IS_COLLECT_PADS2 (pads), 0);
-  g_return_val_if_fail (data != NULL, 0);
-  g_return_val_if_fail (bytes != NULL, 0);
-
-  /* no buffer, must be EOS */
-  if ((buffer = data->buffer) == NULL)
-    return 0;
-
-  readsize = MIN (size, GST_BUFFER_SIZE (buffer) - data->pos);
-
-  *bytes = GST_BUFFER_DATA (buffer) + data->pos;
-
-  return readsize;
-}
-
-/**
->>>>>>> daa5cae7
  * gst_collect_pads2_flush:
  * @pads: the collectspads to query
  * @data: the data to use
