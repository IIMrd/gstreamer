/* GStreamer
 * Copyright (C) <1999> Erik Walthinsen <omega@cse.ogi.edu>
 *
 * This library is free software; you can redistribute it and/or
 * modify it under the terms of the GNU Library General Public
 * License as published by the Free Software Foundation; either
 * version 2 of the License, or (at your option) any later version.
 *
 * This library is distributed in the hope that it will be useful,
 * but WITHOUT ANY WARRANTY; without even the implied warranty of
 * MERCHANTABILITY or FITNESS FOR A PARTICULAR PURPOSE.  See the GNU
 * Library General Public License for more details.
 *
 * You should have received a copy of the GNU Library General Public
 * License along with this library; if not, write to the
 * Free Software Foundation, Inc., 59 Temple Place - Suite 330,
 * Boston, MA 02111-1307, USA.
 */

/**
 * SECTION:element-mad
 * @see_also: lame
 *
 * MP3 audio decoder.
 *
 * <refsect2>
 * <title>Example pipelines</title>
 * |[
 * gst-launch filesrc location=music.mp3 ! mpegaudioparse ! mad ! audioconvert ! audioresample ! autoaudiosink
 * ]| Decode and play the mp3 file
 * </refsect2>
 */

#ifdef HAVE_CONFIG_H
#include "config.h"
#endif

#include <stdlib.h>
#include <string.h>
#include "gstmad.h"
#include <gst/audio/audio.h>

enum
{
  ARG_0,
  ARG_HALF,
  ARG_IGNORE_CRC
};

GST_DEBUG_CATEGORY_STATIC (mad_debug);
#define GST_CAT_DEFAULT mad_debug

static GstStaticPadTemplate mad_src_template_factory =
GST_STATIC_PAD_TEMPLATE ("src",
    GST_PAD_SRC,
    GST_PAD_ALWAYS,
    GST_STATIC_CAPS ("audio/x-raw, "
        "format = (string) " GST_AUDIO_NE (S32) ", "
        "layout = (string) interleaved, "
        "rate = (int) { 8000, 11025, 12000, 16000, 22050, 24000, 32000, 44100, 48000 }, "
        "channels = (int) [ 1, 2 ]")
    );

/* FIXME: make three caps, for mpegversion 1, 2 and 2.5 */
static GstStaticPadTemplate mad_sink_template_factory =
GST_STATIC_PAD_TEMPLATE ("sink",
    GST_PAD_SINK,
    GST_PAD_ALWAYS,
    GST_STATIC_CAPS ("audio/mpeg, "
        "mpegversion = (int) 1, "
        "layer = (int) [ 1, 3 ], "
        "rate = (int) { 8000, 11025, 12000, 16000, 22050, 24000, 32000, 44100, 48000 }, "
        "channels = (int) [ 1, 2 ]")
    );


static gboolean gst_mad_start (GstAudioDecoder * dec);
static gboolean gst_mad_stop (GstAudioDecoder * dec);
static gboolean gst_mad_parse (GstAudioDecoder * dec, GstAdapter * adapter,
    gint * offset, gint * length);
static GstFlowReturn gst_mad_handle_frame (GstAudioDecoder * dec,
    GstBuffer * buffer);
static void gst_mad_flush (GstAudioDecoder * dec, gboolean hard);

static void gst_mad_set_property (GObject * object, guint prop_id,
    const GValue * value, GParamSpec * pspec);
static void gst_mad_get_property (GObject * object, guint prop_id,
    GValue * value, GParamSpec * pspec);

#define parent_class gst_mad_parent_class
G_DEFINE_TYPE (GstMad, gst_mad, GST_TYPE_AUDIO_DECODER);

static void
gst_mad_class_init (GstMadClass * klass)
{
  GObjectClass *gobject_class = (GObjectClass *) klass;
  GstElementClass *element_class = (GstElementClass *) klass;
  GstAudioDecoderClass *base_class = (GstAudioDecoderClass *) klass;

  base_class->start = GST_DEBUG_FUNCPTR (gst_mad_start);
  base_class->stop = GST_DEBUG_FUNCPTR (gst_mad_stop);
  base_class->parse = GST_DEBUG_FUNCPTR (gst_mad_parse);
  base_class->handle_frame = GST_DEBUG_FUNCPTR (gst_mad_handle_frame);
  base_class->flush = GST_DEBUG_FUNCPTR (gst_mad_flush);

  base_class->start = GST_DEBUG_FUNCPTR (gst_mad_start);
  base_class->stop = GST_DEBUG_FUNCPTR (gst_mad_stop);
  base_class->parse = GST_DEBUG_FUNCPTR (gst_mad_parse);
  base_class->handle_frame = GST_DEBUG_FUNCPTR (gst_mad_handle_frame);
  base_class->flush = GST_DEBUG_FUNCPTR (gst_mad_flush);

  gobject_class->set_property = gst_mad_set_property;
  gobject_class->get_property = gst_mad_get_property;

  /* init properties */
  /* currently, string representations are used, we might want to change that */
  /* FIXME: descriptions need to be more technical,
   * default values and ranges need to be selected right */
  g_object_class_install_property (gobject_class, ARG_HALF,
      g_param_spec_boolean ("half", "Half", "Generate PCM at 1/2 sample rate",
          FALSE, G_PARAM_READWRITE | G_PARAM_STATIC_STRINGS));
  g_object_class_install_property (gobject_class, ARG_IGNORE_CRC,
      g_param_spec_boolean ("ignore-crc", "Ignore CRC", "Ignore CRC errors",
          TRUE, G_PARAM_READWRITE | G_PARAM_STATIC_STRINGS));

  gst_element_class_add_pad_template (element_class,
      gst_static_pad_template_get (&mad_sink_template_factory));
  gst_element_class_add_pad_template (element_class,
      gst_static_pad_template_get (&mad_src_template_factory));

  gst_element_class_set_details_simple (element_class, "mad mp3 decoder",
      "Codec/Decoder/Audio",
      "Uses mad code to decode mp3 streams", "Wim Taymans <wim@fluendo.com>");
}

static void
gst_mad_init (GstMad * mad)
{
  GstAudioDecoder *dec;

  dec = GST_AUDIO_DECODER (mad);
  gst_audio_decoder_set_tolerance (dec, 20 * GST_MSECOND);

  mad->half = FALSE;
  mad->ignore_crc = TRUE;
}

static gboolean
gst_mad_start (GstAudioDecoder * dec)
{
  GstMad *mad = GST_MAD (dec);
  guint options = 0;

  GST_DEBUG_OBJECT (dec, "start");
  mad_stream_init (&mad->stream);
  mad_frame_init (&mad->frame);
  mad_synth_init (&mad->synth);
  mad->rate = 0;
  mad->channels = 0;
  mad->caps_set = FALSE;
  mad->frame.header.samplerate = 0;
  if (mad->ignore_crc)
    options |= MAD_OPTION_IGNORECRC;
  if (mad->half)
    options |= MAD_OPTION_HALFSAMPLERATE;
  mad_stream_options (&mad->stream, options);
  mad->header.mode = -1;
  mad->header.emphasis = -1;
  mad->eos = FALSE;

  /* call upon legacy upstream byte support (e.g. seeking) */
  gst_audio_decoder_set_byte_time (dec, TRUE);

  return TRUE;
}

static gboolean
gst_mad_stop (GstAudioDecoder * dec)
{
  GstMad *mad = GST_MAD (dec);

  GST_DEBUG_OBJECT (dec, "stop");
  mad_synth_finish (&mad->synth);
  mad_frame_finish (&mad->frame);
  mad_stream_finish (&mad->stream);

  return TRUE;
}

static inline gint32
scale (mad_fixed_t sample)
{
#if MAD_F_FRACBITS < 28
  /* round */
  sample += (1L << (28 - MAD_F_FRACBITS - 1));
#endif

  /* clip */
  if (sample >= MAD_F_ONE)
    sample = MAD_F_ONE - 1;
  else if (sample < -MAD_F_ONE)
    sample = -MAD_F_ONE;

#if MAD_F_FRACBITS < 28
  /* quantize */
  sample >>= (28 - MAD_F_FRACBITS);
#endif

  /* convert from 29 bits to 32 bits */
  return (gint32) (sample << 3);
}

/* internal function to check if the header has changed and thus the
 * caps need to be reset.  Only call during normal mode, not resyncing */
static void
gst_mad_check_caps_reset (GstMad * mad)
{
  guint nchannels;
  guint rate;

  nchannels = MAD_NCHANNELS (&mad->frame.header);

#if MAD_VERSION_MINOR <= 12
  rate = mad->header.sfreq;
#else
  rate = mad->frame.header.samplerate;
#endif

  /* rate and channels are not supposed to change in a continuous stream,
   * so check this first before doing anything */

  /* only set caps if they weren't already set for this continuous stream */
  if (!gst_pad_has_current_caps (GST_AUDIO_DECODER_SRC_PAD (mad))
      || mad->channels != nchannels || mad->rate != rate) {
    GstAudioInfo info;
    static const GstAudioChannelPosition chan_pos[2][2] = {
      {GST_AUDIO_CHANNEL_POSITION_MONO},
      {GST_AUDIO_CHANNEL_POSITION_FRONT_LEFT,
          GST_AUDIO_CHANNEL_POSITION_FRONT_RIGHT}
    };

    if (mad->caps_set) {
      GST_DEBUG_OBJECT (mad, "Header changed from %d Hz/%d ch to %d Hz/%d ch, "
          "failed sync after seek ?", mad->rate, mad->channels, rate,
          nchannels);
      /* we're conservative on stream changes. However, our *initial* caps
       * might have been wrong as well - mad ain't perfect in syncing. So,
       * we count caps changes and change if we pass a limit treshold (3). */
      if (nchannels != mad->pending_channels || rate != mad->pending_rate) {
        mad->times_pending = 0;
        mad->pending_channels = nchannels;
        mad->pending_rate = rate;
      }
      if (++mad->times_pending < 3)
        return;
    }

    if (mad->stream.options & MAD_OPTION_HALFSAMPLERATE)
      rate >>= 1;

    /* we set the caps even when the pad is not connected so they
     * can be gotten for streaminfo */
    gst_audio_info_init (&info);
    gst_audio_info_set_format (&info,
        GST_AUDIO_FORMAT_S32, rate, nchannels, chan_pos[nchannels - 1]);

    gst_audio_decoder_set_output_format (GST_AUDIO_DECODER (mad), &info);

    mad->caps_set = TRUE;
    mad->channels = nchannels;
    mad->rate = rate;
  }
}

static GstFlowReturn
gst_mad_parse (GstAudioDecoder * dec, GstAdapter * adapter,
    gint * _offset, gint * len)
{
  GstMad *mad;
  GstFlowReturn ret = GST_FLOW_EOS;
  gint av, size, offset, prev_offset, consumed = 0;
  const guint8 *data;
  gboolean eos;
  GstBuffer *guard = NULL;

  mad = GST_MAD (dec);

  av = gst_adapter_available (adapter);
  data = gst_adapter_peek (adapter, av);

  gst_audio_decoder_get_parse_state (dec, NULL, &eos);
  if (eos) {
    /* This is one streaming hack right there.
     * mad will not decode the last frame if it is not followed by
     * a number of 0 bytes, due to some buffer overflow, which can
     * not be fixed for reasons I did not inquire into, see
     * http://www.mars.org/mailman/public/mad-dev/2001-May/000262.html
     */
<<<<<<< HEAD
    GstBuffer *guard = gst_buffer_new_and_alloc (MAD_BUFFER_GUARD);
    gst_buffer_memset (guard, 0, 0, MAD_BUFFER_GUARD);
    GST_DEBUG_OBJECT (mad, "Discreetly stuffing %u zero bytes in the adapter",
        MAD_BUFFER_GUARD);
    gst_adapter_push (adapter, guard);
=======
    guard = gst_buffer_new_and_alloc (av + MAD_BUFFER_GUARD);
    /* let's be nice and not mess with baseclass state and keep hacks local */
    memset (GST_BUFFER_DATA (guard), 0, GST_BUFFER_SIZE (guard));
    memcpy (GST_BUFFER_DATA (guard), data, av);
    GST_DEBUG_OBJECT (mad, "Added %u zero guard bytes in the adapter; "
        "using fallback buffer of size %u",
        GST_BUFFER_SIZE (guard) - av, GST_BUFFER_SIZE (guard));
    data = GST_BUFFER_DATA (guard);
>>>>>>> 2e35999f
  }

  /* we basically let mad library do parsing,
   * and translate that back to baseclass.
   * if a frame is found (and also decoded), subsequent handle_frame
   * only needs to synthesize it */

  prev_offset = -1;
  offset = 0;
<<<<<<< HEAD
  av = gst_adapter_available (adapter);
  data = gst_adapter_map (adapter, av);

=======
>>>>>>> 2e35999f
  while (offset < av) {
    size = MIN (MAD_BUFFER_MDLEN * 3, av - offset);

    /* check for mad asking too much */
    if (offset == prev_offset) {
      if (G_UNLIKELY (offset + size < av)) {
        /* mad should not do this, so really fatal */
        GST_ELEMENT_ERROR (mad, STREAM, DECODE, (NULL),
            ("mad claims to need more data than %u bytes", size));
        ret = GST_FLOW_ERROR;
        goto exit;
      } else {
        break;
      }
    }

    /* only feed that much to mad at a time */
    mad_stream_buffer (&mad->stream, data + offset, size);
    prev_offset = offset;

    while (offset - prev_offset < size) {
      consumed = 0;

      GST_LOG_OBJECT (mad, "decoding the header now");
      if (mad_header_decode (&mad->frame.header, &mad->stream) == -1) {
        if (mad->stream.error == MAD_ERROR_BUFLEN) {
          GST_LOG_OBJECT (mad,
              "not enough data in tempbuffer (%d), breaking to get more", size);
          break;
        } else {
          GST_WARNING_OBJECT (mad, "mad_header_decode had an error: %s",
              mad_stream_errorstr (&mad->stream));
        }
      }

      GST_LOG_OBJECT (mad, "parsing and decoding one frame now");
      if (mad_frame_decode (&mad->frame, &mad->stream) == -1) {
        GST_LOG_OBJECT (mad, "got error %d", mad->stream.error);

        /* not enough data, need to wait for next buffer? */
        if (mad->stream.error == MAD_ERROR_BUFLEN) {
          if (mad->stream.next_frame == data) {
            GST_LOG_OBJECT (mad,
                "not enough data in tempbuffer (%d), breaking to get more",
                size);
            break;
          } else {
            GST_LOG_OBJECT (mad, "sync error, flushing unneeded data");
            goto flush;
          }
        } else if (mad->stream.error == MAD_ERROR_BADDATAPTR) {
          /* Flush data */
          goto flush;
        } else {
          GST_WARNING_OBJECT (mad, "mad_frame_decode had an error: %s",
              mad_stream_errorstr (&mad->stream));
          if (!MAD_RECOVERABLE (mad->stream.error)) {
            /* well, all may be well enough bytes later on ... */
            GST_AUDIO_DECODER_ERROR (mad, 1, STREAM, DECODE, (NULL),
                ("mad error: %s", mad_stream_errorstr (&mad->stream)), ret);
            /* so make sure we really move along ... */
            if (!offset)
              offset++;
            goto exit;
          } else {
            const guint8 *before_sync, *after_sync;

            mad_frame_mute (&mad->frame);
            mad_synth_mute (&mad->synth);
            before_sync = mad->stream.ptr.byte;
            if (mad_stream_sync (&mad->stream) != 0)
              GST_WARNING_OBJECT (mad, "mad_stream_sync failed");
            after_sync = mad->stream.ptr.byte;
            /* a succesful resync should make us drop bytes as consumed, so
             * calculate from the byte pointers before and after resync */
            consumed = after_sync - before_sync;
            GST_DEBUG_OBJECT (mad, "resynchronization consumes %d bytes",
                consumed);
            GST_DEBUG_OBJECT (mad, "synced to data: 0x%0x 0x%0x",
                *mad->stream.ptr.byte, *(mad->stream.ptr.byte + 1));

            mad_stream_sync (&mad->stream);
            /* recoverable errors pass */
            goto flush;
          }
        }
      } else {
        /* decoding ok; found frame */
        ret = GST_FLOW_OK;
      }
    flush:
      if (consumed == 0) {
        consumed = mad->stream.next_frame - (data + offset);
        g_assert (consumed >= 0);
      }

      if (ret == GST_FLOW_OK)
        goto exit;

      offset += consumed;
    }
  }

exit:

  gst_adapter_unmap (adapter);

  *_offset = offset;
  *len = consumed;

  /* ensure that if we added some dummy guard bytes above, we don't claim
     to have used them as they're unknown to the caller. */
  if (eos) {
    g_assert (av >= MAD_BUFFER_GUARD);
    av -= MAD_BUFFER_GUARD;
    if (*_offset > av)
      *_offset = av;
    if (*len > av)
      *len = av;
    g_assert (guard);
    gst_buffer_unref (guard);
  }

  return ret;
}

static GstFlowReturn
gst_mad_handle_frame (GstAudioDecoder * dec, GstBuffer * buffer)
{
  GstMad *mad;
  GstFlowReturn ret = GST_FLOW_EOS;
  GstBuffer *outbuffer;
  guint nsamples;
  GstMapInfo outmap;
  gint32 *outdata;
  mad_fixed_t const *left_ch, *right_ch;

  mad = GST_MAD (dec);

  /* no fancy draining */
  if (G_UNLIKELY (!buffer))
    return GST_FLOW_OK;

  /* _parse prepared a frame */
  nsamples = MAD_NSBSAMPLES (&mad->frame.header) *
      (mad->stream.options & MAD_OPTION_HALFSAMPLERATE ? 16 : 32);
  GST_LOG_OBJECT (mad, "mad frame with %d samples", nsamples);

  /* arrange for initial caps before pushing data,
   * and update later on if needed */
  gst_mad_check_caps_reset (mad);

  mad_synth_frame (&mad->synth, &mad->frame);
  left_ch = mad->synth.pcm.samples[0];
  right_ch = mad->synth.pcm.samples[1];

  outbuffer = gst_buffer_new_and_alloc (nsamples * mad->channels * 4);

  gst_buffer_map (outbuffer, &outmap, GST_MAP_WRITE);
  outdata = (gint32 *) outmap.data;

  /* output sample(s) in 16-bit signed native-endian PCM */
  if (mad->channels == 1) {
    gint count = nsamples;

    while (count--) {
      *outdata++ = scale (*left_ch++) & 0xffffffff;
    }
  } else {
    gint count = nsamples;

    while (count--) {
      *outdata++ = scale (*left_ch++) & 0xffffffff;
      *outdata++ = scale (*right_ch++) & 0xffffffff;
    }
  }

  gst_buffer_unmap (outbuffer, &outmap);

  ret = gst_audio_decoder_finish_frame (dec, outbuffer, 1);

  return ret;
}

static void
gst_mad_flush (GstAudioDecoder * dec, gboolean hard)
{
  GstMad *mad;

  mad = GST_MAD (dec);
  if (hard) {
    mad_frame_mute (&mad->frame);
    mad_synth_mute (&mad->synth);
  }
}

<<<<<<< HEAD
static gboolean
gst_mad_event (GstAudioDecoder * dec, GstEvent * event)
{
  GstMad *mad;

  mad = GST_MAD (dec);
  if (GST_EVENT_TYPE (event) == GST_EVENT_EOS) {
    GST_DEBUG_OBJECT (mad, "We got EOS, will pad next time");
    mad->eos = TRUE;
  }

  /* Let the base class do its usual thing */
  return GST_AUDIO_DECODER_CLASS (parent_class)->event (dec, event);
}

=======
>>>>>>> 2e35999f
static void
gst_mad_set_property (GObject * object, guint prop_id,
    const GValue * value, GParamSpec * pspec)
{
  GstMad *mad;

  mad = GST_MAD (object);

  switch (prop_id) {
    case ARG_HALF:
      mad->half = g_value_get_boolean (value);
      break;
    case ARG_IGNORE_CRC:
      mad->ignore_crc = g_value_get_boolean (value);
      break;
    default:
      G_OBJECT_WARN_INVALID_PROPERTY_ID (object, prop_id, pspec);
      break;
  }
}

static void
gst_mad_get_property (GObject * object, guint prop_id,
    GValue * value, GParamSpec * pspec)
{
  GstMad *mad;

  mad = GST_MAD (object);

  switch (prop_id) {
    case ARG_HALF:
      g_value_set_boolean (value, mad->half);
      break;
    case ARG_IGNORE_CRC:
      g_value_set_boolean (value, mad->ignore_crc);
      break;
    default:
      G_OBJECT_WARN_INVALID_PROPERTY_ID (object, prop_id, pspec);
      break;
  }
}

/* plugin initialisation */

static gboolean
plugin_init (GstPlugin * plugin)
{
  GST_DEBUG_CATEGORY_INIT (mad_debug, "mad", 0, "mad mp3 decoding");

  /* FIXME 0.11: rename to something better like madmp3dec or madmpegaudiodec
   * or so? */
  return gst_element_register (plugin, "mad", GST_RANK_SECONDARY,
      gst_mad_get_type ());
}

GST_PLUGIN_DEFINE (GST_VERSION_MAJOR,
    GST_VERSION_MINOR,
    "mad",
    "mp3 decoding based on the mad library",
    plugin_init, VERSION, "GPL", GST_PACKAGE_NAME, GST_PACKAGE_ORIGIN);<|MERGE_RESOLUTION|>--- conflicted
+++ resolved
@@ -281,12 +281,12 @@
   gint av, size, offset, prev_offset, consumed = 0;
   const guint8 *data;
   gboolean eos;
-  GstBuffer *guard = NULL;
+  guint8 *guard = NULL;
 
   mad = GST_MAD (dec);
 
   av = gst_adapter_available (adapter);
-  data = gst_adapter_peek (adapter, av);
+  data = gst_adapter_map (adapter, av);
 
   gst_audio_decoder_get_parse_state (dec, NULL, &eos);
   if (eos) {
@@ -296,22 +296,14 @@
      * not be fixed for reasons I did not inquire into, see
      * http://www.mars.org/mailman/public/mad-dev/2001-May/000262.html
      */
-<<<<<<< HEAD
-    GstBuffer *guard = gst_buffer_new_and_alloc (MAD_BUFFER_GUARD);
-    gst_buffer_memset (guard, 0, 0, MAD_BUFFER_GUARD);
-    GST_DEBUG_OBJECT (mad, "Discreetly stuffing %u zero bytes in the adapter",
-        MAD_BUFFER_GUARD);
-    gst_adapter_push (adapter, guard);
-=======
-    guard = gst_buffer_new_and_alloc (av + MAD_BUFFER_GUARD);
+    guard = g_malloc (av + MAD_BUFFER_GUARD);
     /* let's be nice and not mess with baseclass state and keep hacks local */
-    memset (GST_BUFFER_DATA (guard), 0, GST_BUFFER_SIZE (guard));
-    memcpy (GST_BUFFER_DATA (guard), data, av);
+    memcpy (guard, data, av);
+    memset (guard + av, 0, MAD_BUFFER_GUARD);
     GST_DEBUG_OBJECT (mad, "Added %u zero guard bytes in the adapter; "
         "using fallback buffer of size %u",
-        GST_BUFFER_SIZE (guard) - av, GST_BUFFER_SIZE (guard));
-    data = GST_BUFFER_DATA (guard);
->>>>>>> 2e35999f
+        MAD_BUFFER_GUARD, av + MAD_BUFFER_GUARD);
+    data = guard;
   }
 
   /* we basically let mad library do parsing,
@@ -321,12 +313,6 @@
 
   prev_offset = -1;
   offset = 0;
-<<<<<<< HEAD
-  av = gst_adapter_available (adapter);
-  data = gst_adapter_map (adapter, av);
-
-=======
->>>>>>> 2e35999f
   while (offset < av) {
     size = MIN (MAD_BUFFER_MDLEN * 3, av - offset);
 
@@ -447,7 +433,7 @@
     if (*len > av)
       *len = av;
     g_assert (guard);
-    gst_buffer_unref (guard);
+    g_free (guard);
   }
 
   return ret;
@@ -523,24 +509,6 @@
   }
 }
 
-<<<<<<< HEAD
-static gboolean
-gst_mad_event (GstAudioDecoder * dec, GstEvent * event)
-{
-  GstMad *mad;
-
-  mad = GST_MAD (dec);
-  if (GST_EVENT_TYPE (event) == GST_EVENT_EOS) {
-    GST_DEBUG_OBJECT (mad, "We got EOS, will pad next time");
-    mad->eos = TRUE;
-  }
-
-  /* Let the base class do its usual thing */
-  return GST_AUDIO_DECODER_CLASS (parent_class)->event (dec, event);
-}
-
-=======
->>>>>>> 2e35999f
 static void
 gst_mad_set_property (GObject * object, guint prop_id,
     const GValue * value, GParamSpec * pspec)
