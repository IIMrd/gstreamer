--- conflicted
+++ resolved
@@ -77,27 +77,8 @@
     GST_STATIC_CAPS ("audio/x-speex")
     );
 
-<<<<<<< HEAD
 #define gst_speex_dec_parent_class parent_class
-G_DEFINE_TYPE (GstSpeexDec, gst_speex_dec, GST_TYPE_ELEMENT);
-
-static gboolean speex_dec_sink_event (GstPad * pad, GstEvent * event);
-static GstFlowReturn speex_dec_chain (GstPad * pad, GstBuffer * buf);
-static GstStateChangeReturn speex_dec_change_state (GstElement * element,
-    GstStateChange transition);
-
-static gboolean speex_dec_src_event (GstPad * pad, GstEvent * event);
-static gboolean speex_dec_src_query (GstPad * pad, GstQuery * query);
-static gboolean speex_dec_sink_query (GstPad * pad, GstQuery * query);
-static const GstQueryType *speex_get_src_query_types (GstPad * pad);
-static const GstQueryType *speex_get_sink_query_types (GstPad * pad);
-static gboolean speex_dec_convert (GstPad * pad,
-    GstFormat src_format, gint64 src_value,
-    GstFormat * dest_format, gint64 * dest_value);
-=======
-GST_BOILERPLATE (GstSpeexDec, gst_speex_dec, GstAudioDecoder,
-    GST_TYPE_AUDIO_DECODER);
-
+G_DEFINE_TYPE (GstSpeexDec, gst_speex_dec, GST_TYPE_AUDIO_DECODER);
 
 static gboolean gst_speex_dec_start (GstAudioDecoder * dec);
 static gboolean gst_speex_dec_stop (GstAudioDecoder * dec);
@@ -105,7 +86,6 @@
     GstCaps * caps);
 static GstFlowReturn gst_speex_dec_handle_frame (GstAudioDecoder * dec,
     GstBuffer * buffer);
->>>>>>> be82dd8e
 
 static void gst_speex_dec_get_property (GObject * object, guint prop_id,
     GValue * value, GParamSpec * pspec);
@@ -116,9 +96,11 @@
 gst_speex_dec_class_init (GstSpeexDecClass * klass)
 {
   GObjectClass *gobject_class;
+  GstElementClass *gstelement_class;
   GstAudioDecoderClass *base_class;
 
   gobject_class = (GObjectClass *) klass;
+  gstelement_class = (GstElementClass *) klass;
   base_class = (GstAudioDecoderClass *) klass;
 
   gobject_class->set_property = gst_speex_dec_set_property;
@@ -132,9 +114,6 @@
   g_object_class_install_property (G_OBJECT_CLASS (klass), ARG_ENH,
       g_param_spec_boolean ("enh", "Enh", "Enable perceptual enhancement",
           DEFAULT_ENH, G_PARAM_READWRITE | G_PARAM_STATIC_STRINGS));
-
-<<<<<<< HEAD
-  gstelement_class->change_state = GST_DEBUG_FUNCPTR (speex_dec_change_state);
 
   gst_element_class_add_pad_template (gstelement_class,
       gst_static_pad_template_get (&speex_dec_src_factory));
@@ -144,8 +123,6 @@
       "Codec/Decoder/Audio",
       "decode speex streams to audio", "Wim Taymans <wim@fluendo.com>");
 
-=======
->>>>>>> be82dd8e
   GST_DEBUG_CATEGORY_INIT (speexdec_debug, "speexdec", 0,
       "speex decoding element");
 }
@@ -178,32 +155,6 @@
 static void
 gst_speex_dec_init (GstSpeexDec * dec)
 {
-<<<<<<< HEAD
-  dec->sinkpad =
-      gst_pad_new_from_static_template (&speex_dec_sink_factory, "sink");
-  gst_pad_set_chain_function (dec->sinkpad,
-      GST_DEBUG_FUNCPTR (speex_dec_chain));
-  gst_pad_set_event_function (dec->sinkpad,
-      GST_DEBUG_FUNCPTR (speex_dec_sink_event));
-  gst_pad_set_query_type_function (dec->sinkpad,
-      GST_DEBUG_FUNCPTR (speex_get_sink_query_types));
-  gst_pad_set_query_function (dec->sinkpad,
-      GST_DEBUG_FUNCPTR (speex_dec_sink_query));
-  gst_element_add_pad (GST_ELEMENT (dec), dec->sinkpad);
-
-  dec->srcpad =
-      gst_pad_new_from_static_template (&speex_dec_src_factory, "src");
-  gst_pad_use_fixed_caps (dec->srcpad);
-  gst_pad_set_event_function (dec->srcpad,
-      GST_DEBUG_FUNCPTR (speex_dec_src_event));
-  gst_pad_set_query_type_function (dec->srcpad,
-      GST_DEBUG_FUNCPTR (speex_get_src_query_types));
-  gst_pad_set_query_function (dec->srcpad,
-      GST_DEBUG_FUNCPTR (speex_dec_src_query));
-  gst_element_add_pad (GST_ELEMENT (dec), dec->srcpad);
-
-=======
->>>>>>> be82dd8e
   dec->enh = DEFAULT_ENH;
 
   gst_speex_dec_reset (dec);
@@ -231,300 +182,7 @@
   GST_DEBUG_OBJECT (dec, "stop");
   gst_speex_dec_reset (sd);
 
-<<<<<<< HEAD
-  switch (src_format) {
-    case GST_FORMAT_TIME:
-      switch (*dest_format) {
-        case GST_FORMAT_BYTES:
-          scale = 2 * dec->header->nb_channels;
-        case GST_FORMAT_DEFAULT:
-          *dest_value =
-              gst_util_uint64_scale_int (scale * src_value, dec->header->rate,
-              GST_SECOND);
-          break;
-        default:
-          res = FALSE;
-          break;
-      }
-      break;
-    case GST_FORMAT_DEFAULT:
-      switch (*dest_format) {
-        case GST_FORMAT_BYTES:
-          *dest_value = src_value * 2 * dec->header->nb_channels;
-          break;
-        case GST_FORMAT_TIME:
-          *dest_value =
-              gst_util_uint64_scale_int (src_value, GST_SECOND,
-              dec->header->rate);
-          break;
-        default:
-          res = FALSE;
-          break;
-      }
-      break;
-    case GST_FORMAT_BYTES:
-      switch (*dest_format) {
-        case GST_FORMAT_DEFAULT:
-          *dest_value = src_value / (2 * dec->header->nb_channels);
-          break;
-        case GST_FORMAT_TIME:
-          *dest_value = gst_util_uint64_scale_int (src_value, GST_SECOND,
-              dec->header->rate * 2 * dec->header->nb_channels);
-          break;
-        default:
-          res = FALSE;
-          break;
-      }
-      break;
-    default:
-      res = FALSE;
-      break;
-  }
-
-cleanup:
-  gst_object_unref (dec);
-  return res;
-}
-
-static const GstQueryType *
-speex_get_sink_query_types (GstPad * pad)
-{
-  static const GstQueryType speex_dec_sink_query_types[] = {
-    GST_QUERY_CONVERT,
-    0
-  };
-
-  return speex_dec_sink_query_types;
-}
-
-static gboolean
-speex_dec_sink_query (GstPad * pad, GstQuery * query)
-{
-  GstSpeexDec *dec;
-  gboolean res;
-
-  dec = GST_SPEEX_DEC (gst_pad_get_parent (pad));
-
-  switch (GST_QUERY_TYPE (query)) {
-    case GST_QUERY_CONVERT:
-    {
-      GstFormat src_fmt, dest_fmt;
-      gint64 src_val, dest_val;
-
-      gst_query_parse_convert (query, &src_fmt, &src_val, &dest_fmt, &dest_val);
-      res = speex_dec_convert (pad, src_fmt, src_val, &dest_fmt, &dest_val);
-      if (res) {
-        gst_query_set_convert (query, src_fmt, src_val, dest_fmt, dest_val);
-      }
-      break;
-    }
-    default:
-      res = gst_pad_query_default (pad, query);
-      break;
-  }
-
-  gst_object_unref (dec);
-  return res;
-}
-
-static const GstQueryType *
-speex_get_src_query_types (GstPad * pad)
-{
-  static const GstQueryType speex_dec_src_query_types[] = {
-    GST_QUERY_POSITION,
-    GST_QUERY_DURATION,
-    0
-  };
-
-  return speex_dec_src_query_types;
-}
-
-static gboolean
-speex_dec_src_query (GstPad * pad, GstQuery * query)
-{
-  GstSpeexDec *dec;
-  gboolean res = FALSE;
-
-  dec = GST_SPEEX_DEC (gst_pad_get_parent (pad));
-
-  /* FIXME: why not just pass position/duration queries upstream to demuxer? */
-  switch (GST_QUERY_TYPE (query)) {
-    case GST_QUERY_POSITION:{
-      GstSegment segment;
-      GstFormat format;
-      gint64 cur;
-
-      gst_query_parse_position (query, &format, NULL);
-
-      GST_PAD_STREAM_LOCK (dec->sinkpad);
-      segment = dec->segment;
-      GST_PAD_STREAM_UNLOCK (dec->sinkpad);
-
-      if (segment.format != GST_FORMAT_TIME) {
-        GST_DEBUG_OBJECT (dec, "segment not initialised yet");
-        break;
-      }
-
-      if ((res = speex_dec_convert (dec->srcpad, GST_FORMAT_TIME,
-                  segment.position, &format, &cur))) {
-        gst_query_set_position (query, format, cur);
-      }
-      break;
-    }
-    case GST_QUERY_DURATION:{
-      GstFormat format;
-      gint64 dur;
-
-      /* get duration from demuxer */
-      if (!gst_pad_query_peer_duration (dec->sinkpad, GST_FORMAT_TIME, &dur))
-        break;
-
-      gst_query_parse_duration (query, &format, NULL);
-
-      /* and convert it into the requested format */
-      if ((res = speex_dec_convert (dec->srcpad, GST_FORMAT_TIME,
-                  dur, &format, &dur))) {
-        gst_query_set_duration (query, format, dur);
-      }
-      break;
-    }
-    default:
-      res = gst_pad_query_default (pad, query);
-      break;
-  }
-
-  gst_object_unref (dec);
-  return res;
-}
-
-static gboolean
-speex_dec_src_event (GstPad * pad, GstEvent * event)
-{
-  gboolean res = FALSE;
-  GstSpeexDec *dec = GST_SPEEX_DEC (gst_pad_get_parent (pad));
-
-  GST_LOG_OBJECT (dec, "handling %s event", GST_EVENT_TYPE_NAME (event));
-
-  switch (GST_EVENT_TYPE (event)) {
-    case GST_EVENT_SEEK:{
-      GstFormat format, tformat;
-      gdouble rate;
-      GstEvent *real_seek;
-      GstSeekFlags flags;
-      GstSeekType cur_type, stop_type;
-      gint64 cur, stop;
-      gint64 tcur, tstop;
-
-      gst_event_parse_seek (event, &rate, &format, &flags, &cur_type, &cur,
-          &stop_type, &stop);
-
-      /* we have to ask our peer to seek to time here as we know
-       * nothing about how to generate a granulepos from the src
-       * formats or anything.
-       *
-       * First bring the requested format to time
-       */
-      tformat = GST_FORMAT_TIME;
-      if (!(res = speex_dec_convert (pad, format, cur, &tformat, &tcur)))
-        break;
-      if (!(res = speex_dec_convert (pad, format, stop, &tformat, &tstop)))
-        break;
-
-      /* then seek with time on the peer */
-      real_seek = gst_event_new_seek (rate, GST_FORMAT_TIME,
-          flags, cur_type, tcur, stop_type, tstop);
-
-      GST_LOG_OBJECT (dec, "seek to %" GST_TIME_FORMAT, GST_TIME_ARGS (tcur));
-
-      res = gst_pad_push_event (dec->sinkpad, real_seek);
-      gst_event_unref (event);
-      break;
-    }
-    default:
-      res = gst_pad_event_default (pad, event);
-      break;
-  }
-
-  gst_object_unref (dec);
-  return res;
-}
-
-static gboolean
-speex_dec_sink_event (GstPad * pad, GstEvent * event)
-{
-  GstSpeexDec *dec;
-  gboolean ret = FALSE;
-
-  dec = GST_SPEEX_DEC (gst_pad_get_parent (pad));
-
-  GST_LOG_OBJECT (dec, "handling %s event", GST_EVENT_TYPE_NAME (event));
-
-  switch (GST_EVENT_TYPE (event)) {
-    case GST_EVENT_CAPS:
-    {
-      GstCaps *caps;
-
-      gst_event_parse_caps (event, &caps);
-      ret = speex_dec_sink_setcaps (pad, caps);
-      gst_event_unref (event);
-      break;
-    }
-    case GST_EVENT_SEGMENT:{
-      GstSegment segment;
-
-      gst_event_copy_segment (event, &segment);
-
-      if (segment.format != GST_FORMAT_TIME)
-        goto newseg_wrong_format;
-
-      if (segment.rate <= 0.0)
-        goto newseg_wrong_rate;
-
-#if 0
-      if (update) {
-        /* time progressed without data, see if we can fill the gap with
-         * some concealment data */
-        if (dec->segment.position < start) {
-          GstClockTime duration;
-
-          duration = start - dec->segment.position;
-          speex_dec_chain_parse_data (dec, NULL, dec->segment.position,
-              duration);
-        }
-      }
-#endif
-
-      /* now configure the values */
-      dec->segment = segment;
-
-      GST_DEBUG_OBJECT (dec, "segment now: %" GST_SEGMENT_FORMAT, &segment);
-      ret = gst_pad_push_event (dec->srcpad, event);
-      break;
-    }
-    default:
-      ret = gst_pad_event_default (pad, event);
-      break;
-  }
-
-  gst_object_unref (dec);
-  return ret;
-
-  /* ERRORS */
-newseg_wrong_format:
-  {
-    GST_DEBUG_OBJECT (dec, "received non TIME newsegment");
-    gst_object_unref (dec);
-    return FALSE;
-  }
-newseg_wrong_rate:
-  {
-    GST_DEBUG_OBJECT (dec, "negative rates not supported yet");
-    gst_object_unref (dec);
-    return FALSE;
-  }
-=======
   return TRUE;
->>>>>>> be82dd8e
 }
 
 static GstFlowReturn
@@ -708,20 +366,7 @@
   if (!dec->frame_duration)
     goto not_negotiated;
 
-<<<<<<< HEAD
-  if (timestamp != -1) {
-    dec->segment.position = timestamp;
-  } else {
-    timestamp = dec->segment.position;
-  }
-
-  if (buf) {
-=======
-  if (G_LIKELY (GST_BUFFER_SIZE (buf))) {
-    data = GST_BUFFER_DATA (buf);
-    size = GST_BUFFER_SIZE (buf);
-
->>>>>>> be82dd8e
+  if (G_LIKELY (gst_buffer_get_size (buf))) {
     /* send data to the bitstream */
     data = gst_buffer_map (buf, &size, NULL, GST_MAP_READ);
     speex_bits_read_from (&dec->bits, data, size);
@@ -748,14 +393,9 @@
 
     GST_LOG_OBJECT (dec, "decoding frame %d/%d, %d bits remaining", i, fpp,
         bits ? speex_bits_remaining (bits) : -1);
-<<<<<<< HEAD
 #if 0
-    res = gst_pad_alloc_buffer_and_set_caps (dec->srcpad,
-=======
-
     res =
         gst_pad_alloc_buffer_and_set_caps (GST_AUDIO_DECODER_SRC_PAD (dec),
->>>>>>> be82dd8e
         GST_BUFFER_OFFSET_NONE, dec->frame_size * dec->header->nb_channels * 2,
         GST_PAD_CAPS (GST_AUDIO_DECODER_SRC_PAD (dec)), &outbuf);
 
@@ -799,21 +439,7 @@
     if (dec->header->nb_channels == 2)
       speex_decode_stereo_int (out_data, dec->frame_size, dec->stereo);
 
-<<<<<<< HEAD
-    GST_BUFFER_TIMESTAMP (outbuf) = timestamp;
-    GST_BUFFER_DURATION (outbuf) = dec->frame_duration;
-
-    dec->segment.position += dec->frame_duration;
-    timestamp = dec->segment.position;
-
-    GST_LOG_OBJECT (dec, "pushing buffer with ts=%" GST_TIME_FORMAT ", dur=%"
-        GST_TIME_FORMAT, GST_TIME_ARGS (timestamp),
-        GST_TIME_ARGS (dec->frame_duration));
-
-    res = gst_pad_push (dec->srcpad, outbuf);
-=======
     res = gst_audio_decoder_finish_frame (GST_AUDIO_DECODER (dec), outbuf, 1);
->>>>>>> be82dd8e
 
     if (res != GST_FLOW_OK) {
       GST_DEBUG_OBJECT (dec, "flow: %s", gst_flow_get_name (res));
@@ -867,23 +493,13 @@
   /* If we have the streamheader and vorbiscomment from the caps already
    * ignore them here */
   if (dec->streamheader && dec->vorbiscomment) {
-<<<<<<< HEAD
     if (memcmp_buffers (dec->streamheader, buf)) {
-      res = GST_FLOW_OK;
-    } else if (memcmp_buffers (dec->vorbiscomment, buf)) {
-=======
-    if (GST_BUFFER_SIZE (dec->streamheader) == GST_BUFFER_SIZE (buf)
-        && memcmp (GST_BUFFER_DATA (dec->streamheader), GST_BUFFER_DATA (buf),
-            GST_BUFFER_SIZE (buf)) == 0) {
       GST_DEBUG_OBJECT (dec, "found streamheader");
       gst_audio_decoder_finish_frame (bdec, NULL, 1);
       res = GST_FLOW_OK;
-    } else if (GST_BUFFER_SIZE (dec->vorbiscomment) == GST_BUFFER_SIZE (buf)
-        && memcmp (GST_BUFFER_DATA (dec->vorbiscomment), GST_BUFFER_DATA (buf),
-            GST_BUFFER_SIZE (buf)) == 0) {
+    } else if (memcmp_buffers (dec->vorbiscomment, buf)) {
       GST_DEBUG_OBJECT (dec, "found vorbiscomments");
       gst_audio_decoder_finish_frame (bdec, NULL, 1);
->>>>>>> be82dd8e
       res = GST_FLOW_OK;
     } else {
       res = gst_speex_dec_parse_data (dec, buf);
@@ -949,41 +565,4 @@
       G_OBJECT_WARN_INVALID_PROPERTY_ID (object, prop_id, pspec);
       break;
   }
-<<<<<<< HEAD
-}
-
-
-static GstStateChangeReturn
-speex_dec_change_state (GstElement * element, GstStateChange transition)
-{
-  GstStateChangeReturn ret;
-  GstSpeexDec *dec = GST_SPEEX_DEC (element);
-
-  switch (transition) {
-    case GST_STATE_CHANGE_NULL_TO_READY:
-    case GST_STATE_CHANGE_READY_TO_PAUSED:
-    case GST_STATE_CHANGE_PAUSED_TO_PLAYING:
-    default:
-      break;
-  }
-
-  ret = GST_ELEMENT_CLASS (parent_class)->change_state (element, transition);
-  if (ret != GST_STATE_CHANGE_SUCCESS)
-    return ret;
-
-  switch (transition) {
-    case GST_STATE_CHANGE_PLAYING_TO_PAUSED:
-      break;
-    case GST_STATE_CHANGE_PAUSED_TO_READY:
-      gst_speex_dec_reset (dec);
-      break;
-    case GST_STATE_CHANGE_READY_TO_NULL:
-      break;
-    default:
-      break;
-  }
-
-  return ret;
-=======
->>>>>>> be82dd8e
 }