--- conflicted
+++ resolved
@@ -46,17 +46,9 @@
   gboolean discont;
 
   /* cache */
-<<<<<<< HEAD
   gint bitrate;
-  gint me_method;
-  gint gop_size;
   gint buffer_size;
   gint rtp_payload_size;
-=======
-  gulong bitrate;
-  gulong buffer_size;
-  gulong rtp_payload_size;
->>>>>>> 9761a650
 
   /* other settings are copied over straight,
    * include a context here, rather than copy-and-past it from avcodec.h */
