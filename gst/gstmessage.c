/* GStreamer
 * Copyright (C) 2004 Wim Taymans <wim@fluendo.com>
 *
 * gstmessage.c: GstMessage subsystem
 *
 * This library is free software; you can redistribute it and/or
 * modify it under the terms of the GNU Library General Public
 * License as published by the Free Software Foundation; either
 * version 2 of the License, or (at your option) any later version.
 *
 * This library is distributed in the hope that it will be useful,
 * but WITHOUT ANY WARRANTY; without even the implied warranty of
 * MERCHANTABILITY or FITNESS FOR A PARTICULAR PURPOSE.  See the GNU
 * Library General Public License for more details.
 *
 * You should have received a copy of the GNU Library General Public
 * License along with this library; if not, write to the
 * Free Software Foundation, Inc., 59 Temple Place - Suite 330,
 * Boston, MA 02111-1307, USA.
 */

/**
 * SECTION:gstmessage
 * @short_description: Lightweight objects to signal the application of
 *                     pipeline events
 * @see_also: #GstBus, #GstMiniObject, #GstElement
 *
 * Messages are implemented as a subclass of #GstMiniObject with a generic
 * #GstStructure as the content. This allows for writing custom messages without
 * requiring an API change while allowing a wide range of different types
 * of messages.
 *
 * Messages are posted by objects in the pipeline and are passed to the
 * application using the #GstBus.

 * The basic use pattern of posting a message on a #GstBus is as follows:
 *
 * <example>
 * <title>Posting a #GstMessage</title>
 *   <programlisting>
 *    gst_bus_post (bus, gst_message_new_eos());
 *   </programlisting>
 * </example>
 *
 * A #GstElement usually posts messages on the bus provided by the parent
 * container using gst_element_post_message().
 *
 * Last reviewed on 2005-11-09 (0.9.4)
 */


#include "gst_private.h"
#include <string.h>             /* memcpy */
#include "gsterror.h"
#include "gstenumtypes.h"
#include "gstinfo.h"
#include "gstmessage.h"
#include "gsttaglist.h"
#include "gstutils.h"
#include "gstquark.h"


static GType _gst_message_type = 0;

typedef struct
{
  GstMessage message;

  GstStructure *structure;
} GstMessageImpl;

#define GST_MESSAGE_STRUCTURE(m) (((GstMessageImpl *)(m))->structure)

typedef struct
{
  const gint type;
  const gchar *name;
  GQuark quark;
} GstMessageQuarks;

static GstMessageQuarks message_quarks[] = {
  {GST_MESSAGE_UNKNOWN, "unknown", 0},
  {GST_MESSAGE_EOS, "eos", 0},
  {GST_MESSAGE_ERROR, "error", 0},
  {GST_MESSAGE_WARNING, "warning", 0},
  {GST_MESSAGE_INFO, "info", 0},
  {GST_MESSAGE_TAG, "tag", 0},
  {GST_MESSAGE_BUFFERING, "buffering", 0},
  {GST_MESSAGE_STATE_CHANGED, "state-changed", 0},
  {GST_MESSAGE_STATE_DIRTY, "state-dirty", 0},
  {GST_MESSAGE_STEP_DONE, "step-done", 0},
  {GST_MESSAGE_CLOCK_PROVIDE, "clock-provide", 0},
  {GST_MESSAGE_CLOCK_LOST, "clock-lost", 0},
  {GST_MESSAGE_NEW_CLOCK, "new-clock", 0},
  {GST_MESSAGE_STRUCTURE_CHANGE, "structure-change", 0},
  {GST_MESSAGE_STREAM_STATUS, "stream-status", 0},
  {GST_MESSAGE_APPLICATION, "application", 0},
  {GST_MESSAGE_ELEMENT, "element", 0},
  {GST_MESSAGE_SEGMENT_START, "segment-start", 0},
  {GST_MESSAGE_SEGMENT_DONE, "segment-done", 0},
  {GST_MESSAGE_DURATION, "duration", 0},
  {GST_MESSAGE_LATENCY, "latency", 0},
  {GST_MESSAGE_ASYNC_START, "async-start", 0},
  {GST_MESSAGE_ASYNC_DONE, "async-done", 0},
  {GST_MESSAGE_REQUEST_STATE, "request-state", 0},
  {GST_MESSAGE_STEP_START, "step-start", 0},
  {GST_MESSAGE_QOS, "qos", 0},
  {GST_MESSAGE_PROGRESS, "progress", 0},
  {0, NULL, 0}
};

void
_gst_message_initialize (void)
{
  gint i;

  GST_CAT_INFO (GST_CAT_GST_INIT, "init messages");

  /* the GstMiniObject types need to be class_ref'd once before it can be
   * done from multiple threads;
   * see http://bugzilla.gnome.org/show_bug.cgi?id=304551 */
  gst_message_get_type ();

  for (i = 0; message_quarks[i].name; i++) {
    message_quarks[i].quark =
        g_quark_from_static_string (message_quarks[i].name);
  }
}

/**
 * gst_message_type_get_name:
 * @type: the message type
 *
 * Get a printable name for the given message type. Do not modify or free.
 *
 * Returns: a reference to the static name of the message.
 */
const gchar *
gst_message_type_get_name (GstMessageType type)
{
  gint i;

  for (i = 0; message_quarks[i].name; i++) {
    if (type == message_quarks[i].type)
      return message_quarks[i].name;
  }
  return "unknown";
}

/**
 * gst_message_type_to_quark:
 * @type: the message type
 *
 * Get the unique quark for the given message type.
 *
 * Returns: the quark associated with the message type
 */
GQuark
gst_message_type_to_quark (GstMessageType type)
{
  gint i;

  for (i = 0; message_quarks[i].name; i++) {
    if (type == message_quarks[i].type)
      return message_quarks[i].quark;
  }
  return 0;
}

GType
gst_message_get_type (void)
{
  if (G_UNLIKELY (_gst_message_type == 0)) {
    _gst_message_type = gst_mini_object_register ("GstMessage");
  }
  return _gst_message_type;
}


static void
_gst_message_free (GstMessage * message)
{
  GstStructure *structure;

  g_return_if_fail (message != NULL);

  GST_CAT_LOG (GST_CAT_MESSAGE, "finalize message %p", message);

  if (GST_MESSAGE_SRC (message)) {
    gst_object_unref (GST_MESSAGE_SRC (message));
    GST_MESSAGE_SRC (message) = NULL;
  }

  if (message->lock) {
    GST_MESSAGE_LOCK (message);
    GST_MESSAGE_SIGNAL (message);
    GST_MESSAGE_UNLOCK (message);
  }

  structure = GST_MESSAGE_STRUCTURE (message);
  if (structure) {
    gst_structure_set_parent_refcount (structure, NULL);
    gst_structure_free (structure);
  }

  g_slice_free1 (GST_MINI_OBJECT_SIZE (message), message);
}

static GstMessage *
_gst_message_copy (GstMessage * message)
{
  GstMessageImpl *copy;
  GstStructure *structure;

  GST_CAT_LOG (GST_CAT_MESSAGE, "copy message %p", message);

  copy = g_slice_new0 (GstMessageImpl);

  gst_mini_object_init (GST_MINI_OBJECT_CAST (copy),
      _gst_message_type, sizeof (GstMessageImpl));

  copy->message.mini_object.copy =
      (GstMiniObjectCopyFunction) _gst_message_copy;
  copy->message.mini_object.free =
      (GstMiniObjectFreeFunction) _gst_message_free;

  GST_MESSAGE_TYPE (copy) = GST_MESSAGE_TYPE (message);
  GST_MESSAGE_TIMESTAMP (copy) = GST_MESSAGE_TIMESTAMP (message);
  GST_MESSAGE_SEQNUM (copy) = GST_MESSAGE_SEQNUM (message);
  if (GST_MESSAGE_SRC (message)) {
    GST_MESSAGE_SRC (copy) = gst_object_ref (GST_MESSAGE_SRC (message));
  }

  GST_MESSAGE_GET_LOCK (copy) = GST_MESSAGE_GET_LOCK (message);
  GST_MESSAGE_COND (copy) = GST_MESSAGE_COND (message);

  structure = GST_MESSAGE_STRUCTURE (message);
  if (structure) {
    copy->structure = gst_structure_copy (structure);
    gst_structure_set_parent_refcount (copy->structure,
        &copy->message.mini_object.refcount);
  }

  return GST_MESSAGE_CAST (copy);
}

/**
 * gst_message_new_custom:
 * @type: The #GstMessageType to distinguish messages
 * @src: The object originating the message.
 * @structure: (transfer full): the structure for the message. The message
 *     will take ownership of the structure.
 *
 * Create a new custom-typed message. This can be used for anything not
 * handled by other message-specific functions to pass a message to the
 * app. The structure field can be NULL.
 *
 * Returns: (transfer full): The new message.
 *
 * MT safe.
 */
GstMessage *
gst_message_new_custom (GstMessageType type, GstObject * src,
    GstStructure * structure)
{
  GstMessageImpl *message;

  message = g_slice_new0 (GstMessageImpl);

  gst_mini_object_init (GST_MINI_OBJECT_CAST (message),
      _gst_message_type, sizeof (GstMessageImpl));

  message->message.mini_object.copy =
      (GstMiniObjectCopyFunction) _gst_message_copy;
  message->message.mini_object.free =
      (GstMiniObjectFreeFunction) _gst_message_free;

  GST_CAT_LOG (GST_CAT_MESSAGE, "source %s: creating new message %p %s",
      (src ? GST_OBJECT_NAME (src) : "NULL"), message,
      gst_message_type_get_name (type));

  GST_MESSAGE_TYPE (message) = type;
  if (src)
    gst_object_ref (src);
  GST_MESSAGE_SRC (message) = src;
  GST_MESSAGE_TIMESTAMP (message) = GST_CLOCK_TIME_NONE;
  GST_MESSAGE_SEQNUM (message) = gst_util_seqnum_next ();

  if (structure) {
    gst_structure_set_parent_refcount (structure,
        &message->message.mini_object.refcount);
  }
  message->structure = structure;

  return GST_MESSAGE_CAST (message);
}

/**
 * gst_message_get_seqnum:
 * @message: A #GstMessage.
 *
 * Retrieve the sequence number of a message.
 *
 * Messages have ever-incrementing sequence numbers, which may also be set
 * explicitly via gst_message_set_seqnum(). Sequence numbers are typically used
 * to indicate that a message corresponds to some other set of messages or
 * events, for example a SEGMENT_DONE message corresponding to a SEEK event. It
 * is considered good practice to make this correspondence when possible, though
 * it is not required.
 *
 * Note that events and messages share the same sequence number incrementor;
 * two events or messages will never have the same sequence number unless
 * that correspondence was made explicitly.
 *
 * Returns: The message's sequence number.
 *
 * MT safe.
 *
 * Since: 0.10.22
 */
guint32
gst_message_get_seqnum (GstMessage * message)
{
  g_return_val_if_fail (GST_IS_MESSAGE (message), -1);

  return GST_MESSAGE_SEQNUM (message);
}

/**
 * gst_message_set_seqnum:
 * @message: A #GstMessage.
 * @seqnum: A sequence number.
 *
 * Set the sequence number of a message.
 *
 * This function might be called by the creator of a message to indicate that
 * the message relates to other messages or events. See gst_message_get_seqnum()
 * for more information.
 *
 * MT safe.
 *
 * Since: 0.10.22
 */
void
gst_message_set_seqnum (GstMessage * message, guint32 seqnum)
{
  g_return_if_fail (GST_IS_MESSAGE (message));

  GST_MESSAGE_SEQNUM (message) = seqnum;
}

/**
 * gst_message_new_eos:
 * @src: (transfer none): The object originating the message.
 *
 * Create a new eos message. This message is generated and posted in
 * the sink elements of a GstBin. The bin will only forward the EOS
 * message to the application if all sinks have posted an EOS message.
 *
 * Returns: (transfer full): The new eos message.
 *
 * MT safe.
 */
GstMessage *
gst_message_new_eos (GstObject * src)
{
  GstMessage *message;

  message = gst_message_new_custom (GST_MESSAGE_EOS, src, NULL);

  return message;
}

/**
 * gst_message_new_error:
 * @src: (transfer none): The object originating the message.
 * @error: (transfer none): The GError for this message.
 * @debug: A debugging string.
 *
 * Create a new error message. The message will copy @error and
 * @debug. This message is posted by element when a fatal event
 * occured. The pipeline will probably (partially) stop. The application
 * receiving this message should stop the pipeline.
 *
 * Returns: (transfer full): the new error message.
 *
 * MT safe.
 */
GstMessage *
gst_message_new_error (GstObject * src, GError * error, const gchar * debug)
{
  GstMessage *message;
  GstStructure *structure;

  structure = gst_structure_id_new (GST_QUARK (MESSAGE_ERROR),
      GST_QUARK (GERROR), GST_TYPE_G_ERROR, error,
      GST_QUARK (DEBUG), G_TYPE_STRING, debug, NULL);
  message = gst_message_new_custom (GST_MESSAGE_ERROR, src, structure);

  return message;
}

/**
 * gst_message_new_warning:
 * @src: (transfer none): The object originating the message.
 * @error: (transfer none): The GError for this message.
 * @debug: A debugging string.
 *
 * Create a new warning message. The message will make copies of @error and
 * @debug.
 *
 * Returns: (transfer full): The new warning message.
 *
 * MT safe.
 */
GstMessage *
gst_message_new_warning (GstObject * src, GError * error, const gchar * debug)
{
  GstMessage *message;
  GstStructure *structure;

  structure = gst_structure_id_new (GST_QUARK (MESSAGE_WARNING),
      GST_QUARK (GERROR), GST_TYPE_G_ERROR, error,
      GST_QUARK (DEBUG), G_TYPE_STRING, debug, NULL);
  message = gst_message_new_custom (GST_MESSAGE_WARNING, src, structure);

  return message;
}

/**
 * gst_message_new_info:
 * @src: (transfer none): The object originating the message.
 * @error: (transfer none): The GError for this message.
 * @debug: A debugging string.
 *
 * Create a new info message. The message will make copies of @error and
 * @debug.
 *
 * MT safe.
 *
 * Returns: (transfer full): the new info message.
 *
 * Since: 0.10.12
 */
GstMessage *
gst_message_new_info (GstObject * src, GError * error, const gchar * debug)
{
  GstMessage *message;
  GstStructure *structure;

  structure = gst_structure_id_new (GST_QUARK (MESSAGE_INFO),
      GST_QUARK (GERROR), GST_TYPE_G_ERROR, error,
      GST_QUARK (DEBUG), G_TYPE_STRING, debug, NULL);
  message = gst_message_new_custom (GST_MESSAGE_INFO, src, structure);

  return message;
}

/**
 * gst_message_new_tag:
 * @src: (transfer none): The object originating the message.
 * @tag_list: (transfer full): the tag list for the message.
 *
 * Create a new tag message. The message will take ownership of the tag list.
 * The message is posted by elements that discovered a new taglist.
 *
 * Returns: (transfer full): the new tag message.
 *
 * MT safe.
 */
GstMessage *
gst_message_new_tag (GstObject * src, GstTagList * tag_list)
{
  GstMessage *message;

  g_return_val_if_fail (GST_IS_STRUCTURE (tag_list), NULL);

  message =
      gst_message_new_custom (GST_MESSAGE_TAG, src, (GstStructure *) tag_list);

  return message;
}

/**
 * gst_message_new_buffering:
 * @src: (transfer none): The object originating the message.
 * @percent: The buffering percent
 *
 * Create a new buffering message. This message can be posted by an element that
 * needs to buffer data before it can continue processing. @percent should be a
 * value between 0 and 100. A value of 100 means that the buffering completed.
 *
 * When @percent is < 100 the application should PAUSE a PLAYING pipeline. When
 * @percent is 100, the application can set the pipeline (back) to PLAYING.
 * The application must be prepared to receive BUFFERING messages in the
 * PREROLLING state and may only set the pipeline to PLAYING after receiving a
 * message with @percent set to 100, which can happen after the pipeline
 * completed prerolling. 
 *
 * MT safe.
 *
 * Returns: (transfer full): The new buffering message.
 *
 * Since: 0.10.11
 */
GstMessage *
gst_message_new_buffering (GstObject * src, gint percent)
{
  GstMessage *message;
  GstStructure *structure;

  g_return_val_if_fail (percent >= 0 && percent <= 100, NULL);

  structure = gst_structure_id_new (GST_QUARK (MESSAGE_BUFFERING),
      GST_QUARK (BUFFER_PERCENT), G_TYPE_INT, percent,
      GST_QUARK (BUFFERING_MODE), GST_TYPE_BUFFERING_MODE, GST_BUFFERING_STREAM,
      GST_QUARK (AVG_IN_RATE), G_TYPE_INT, -1,
      GST_QUARK (AVG_OUT_RATE), G_TYPE_INT, -1,
      GST_QUARK (BUFFERING_LEFT), G_TYPE_INT64, G_GINT64_CONSTANT (-1),
      GST_QUARK (ESTIMATED_TOTAL), G_TYPE_INT64, G_GINT64_CONSTANT (-1), NULL);
  message = gst_message_new_custom (GST_MESSAGE_BUFFERING, src, structure);

  return message;
}

/**
 * gst_message_new_state_changed:
 * @src: (transfer none): the object originating the message
 * @oldstate: the previous state
 * @newstate: the new (current) state
 * @pending: the pending (target) state
 *
 * Create a state change message. This message is posted whenever an element
 * changed its state.
 *
 * Returns: (transfer full): the new state change message.
 *
 * MT safe.
 */
GstMessage *
gst_message_new_state_changed (GstObject * src,
    GstState oldstate, GstState newstate, GstState pending)
{
  GstMessage *message;
  GstStructure *structure;

  structure = gst_structure_id_new (GST_QUARK (MESSAGE_STATE),
      GST_QUARK (OLD_STATE), GST_TYPE_STATE, (gint) oldstate,
      GST_QUARK (NEW_STATE), GST_TYPE_STATE, (gint) newstate,
      GST_QUARK (PENDING_STATE), GST_TYPE_STATE, (gint) pending, NULL);
  message = gst_message_new_custom (GST_MESSAGE_STATE_CHANGED, src, structure);

  return message;
}

/**
 * gst_message_new_state_dirty:
 * @src: (transfer none): the object originating the message
 *
 * Create a state dirty message. This message is posted whenever an element
 * changed its state asynchronously and is used internally to update the
 * states of container objects.
 *
 * Returns: (transfer full): the new state dirty message.
 *
 * MT safe.
 */
GstMessage *
gst_message_new_state_dirty (GstObject * src)
{
  GstMessage *message;

  message = gst_message_new_custom (GST_MESSAGE_STATE_DIRTY, src, NULL);

  return message;
}

/**
 * gst_message_new_clock_provide:
 * @src: (transfer none): the object originating the message.
 * @clock: (transfer none): the clock it provides
 * @ready: TRUE if the sender can provide a clock
 *
 * Create a clock provide message. This message is posted whenever an
 * element is ready to provide a clock or lost its ability to provide
 * a clock (maybe because it paused or became EOS).
 *
 * This message is mainly used internally to manage the clock
 * selection.
 *
 * Returns: (transfer full): the new provide clock message.
 *
 * MT safe.
 */
GstMessage *
gst_message_new_clock_provide (GstObject * src, GstClock * clock,
    gboolean ready)
{
  GstMessage *message;
  GstStructure *structure;

  structure = gst_structure_id_new (GST_QUARK (MESSAGE_CLOCK_PROVIDE),
      GST_QUARK (CLOCK), GST_TYPE_CLOCK, clock,
      GST_QUARK (READY), G_TYPE_BOOLEAN, ready, NULL);
  message = gst_message_new_custom (GST_MESSAGE_CLOCK_PROVIDE, src, structure);

  return message;
}

/**
 * gst_message_new_clock_lost:
 * @src: (transfer none): the object originating the message.
 * @clock: (transfer none): the clock that was lost
 *
 * Create a clock lost message. This message is posted whenever the
 * clock is not valid anymore.
 *
 * If this message is posted by the pipeline, the pipeline will
 * select a new clock again when it goes to PLAYING. It might therefore
 * be needed to set the pipeline to PAUSED and PLAYING again.
 *
 * Returns: (transfer full): The new clock lost message.
 *
 * MT safe.
 */
GstMessage *
gst_message_new_clock_lost (GstObject * src, GstClock * clock)
{
  GstMessage *message;
  GstStructure *structure;

  structure = gst_structure_id_new (GST_QUARK (MESSAGE_CLOCK_LOST),
      GST_QUARK (CLOCK), GST_TYPE_CLOCK, clock, NULL);
  message = gst_message_new_custom (GST_MESSAGE_CLOCK_LOST, src, structure);

  return message;
}

/**
 * gst_message_new_new_clock:
 * @src: (transfer none): The object originating the message.
 * @clock: (transfer none): the new selected clock
 *
 * Create a new clock message. This message is posted whenever the
 * pipeline selectes a new clock for the pipeline.
 *
 * Returns: (transfer full): The new new clock message.
 *
 * MT safe.
 */
GstMessage *
gst_message_new_new_clock (GstObject * src, GstClock * clock)
{
  GstMessage *message;
  GstStructure *structure;

  structure = gst_structure_id_new (GST_QUARK (MESSAGE_NEW_CLOCK),
      GST_QUARK (CLOCK), GST_TYPE_CLOCK, clock, NULL);
  message = gst_message_new_custom (GST_MESSAGE_NEW_CLOCK, src, structure);

  return message;
}

/**
 * gst_message_new_structure_change:
 * @src: (transfer none): The object originating the message.
 * @type: The change type.
 * @owner: (transfer none): The owner element of @src.
 * @busy: Whether the structure change is busy.
 *
 * Create a new structure change message. This message is posted when the
 * structure of a pipeline is in the process of being changed, for example
 * when pads are linked or unlinked.
 *
 * @src should be the sinkpad that unlinked or linked.
 *
 * Returns: (transfer full): the new structure change message.
 *
 * MT safe.
 *
 * Since: 0.10.22.
 */
GstMessage *
gst_message_new_structure_change (GstObject * src, GstStructureChangeType type,
    GstElement * owner, gboolean busy)
{
  GstMessage *message;
  GstStructure *structure;

  g_return_val_if_fail (GST_IS_PAD (src), NULL);
  /* g_return_val_if_fail (GST_PAD_DIRECTION (src) == GST_PAD_SINK, NULL); */
  g_return_val_if_fail (GST_IS_ELEMENT (owner), NULL);

  structure = gst_structure_id_new (GST_QUARK (MESSAGE_STRUCTURE_CHANGE),
      GST_QUARK (TYPE), GST_TYPE_STRUCTURE_CHANGE_TYPE, type,
      GST_QUARK (OWNER), GST_TYPE_ELEMENT, owner,
      GST_QUARK (BUSY), G_TYPE_BOOLEAN, busy, NULL);

  message = gst_message_new_custom (GST_MESSAGE_STRUCTURE_CHANGE, src,
      structure);

  return message;
}

/**
 * gst_message_new_segment_start:
 * @src: (transfer none): The object originating the message.
 * @format: The format of the position being played
 * @position: The position of the segment being played
 *
 * Create a new segment message. This message is posted by elements that
 * start playback of a segment as a result of a segment seek. This message
 * is not received by the application but is used for maintenance reasons in
 * container elements.
 *
 * Returns: (transfer full): the new segment start message.
 *
 * MT safe.
 */
GstMessage *
gst_message_new_segment_start (GstObject * src, GstFormat format,
    gint64 position)
{
  GstMessage *message;
  GstStructure *structure;

  structure = gst_structure_id_new (GST_QUARK (MESSAGE_SEGMENT_START),
      GST_QUARK (FORMAT), GST_TYPE_FORMAT, format,
      GST_QUARK (POSITION), G_TYPE_INT64, position, NULL);
  message = gst_message_new_custom (GST_MESSAGE_SEGMENT_START, src, structure);

  return message;
}

/**
 * gst_message_new_segment_done:
 * @src: (transfer none): the object originating the message.
 * @format: The format of the position being done
 * @position: The position of the segment being done
 *
 * Create a new segment done message. This message is posted by elements that
 * finish playback of a segment as a result of a segment seek. This message
 * is received by the application after all elements that posted a segment_start
 * have posted the segment_done.
 *
 * Returns: (transfer full): the new segment done message.
 *
 * MT safe.
 */
GstMessage *
gst_message_new_segment_done (GstObject * src, GstFormat format,
    gint64 position)
{
  GstMessage *message;
  GstStructure *structure;

  structure = gst_structure_id_new (GST_QUARK (MESSAGE_SEGMENT_DONE),
      GST_QUARK (FORMAT), GST_TYPE_FORMAT, format,
      GST_QUARK (POSITION), G_TYPE_INT64, position, NULL);
  message = gst_message_new_custom (GST_MESSAGE_SEGMENT_DONE, src, structure);

  return message;
}

/**
 * gst_message_new_application:
 * @src: (transfer none): the object originating the message.
 * @structure: (transfer full): the structure for the message. The message
 *     will take ownership of the structure.
 *
 * Create a new application-typed message. GStreamer will never create these
 * messages; they are a gift from us to you. Enjoy.
 *
 * Returns: (transfer full): The new application message.
 *
 * MT safe.
 */
GstMessage *
gst_message_new_application (GstObject * src, GstStructure * structure)
{
  return gst_message_new_custom (GST_MESSAGE_APPLICATION, src, structure);
}

/**
 * gst_message_new_element:
 * @src: (transfer none): The object originating the message.
 * @structure: (transfer full): The structure for the message. The message
 *     will take ownership of the structure.
 *
 * Create a new element-specific message. This is meant as a generic way of
 * allowing one-way communication from an element to an application, for example
 * "the firewire cable was unplugged". The format of the message should be
 * documented in the element's documentation. The structure field can be NULL.
 *
 * Returns: (transfer full): The new element message.
 *
 * MT safe.
 */
GstMessage *
gst_message_new_element (GstObject * src, GstStructure * structure)
{
  return gst_message_new_custom (GST_MESSAGE_ELEMENT, src, structure);
}

/**
 * gst_message_new_duration:
 * @src: (transfer none): The object originating the message.
 * @format: The format of the duration
 * @duration: The new duration 
 *
 * Create a new duration message. This message is posted by elements that
 * know the duration of a stream in a specific format. This message
 * is received by bins and is used to calculate the total duration of a
 * pipeline. Elements may post a duration message with a duration of
 * GST_CLOCK_TIME_NONE to indicate that the duration has changed and the 
 * cached duration should be discarded. The new duration can then be 
 * retrieved via a query.
 *
 * Returns: (transfer full): The new duration message.
 *
 * MT safe.
 */
GstMessage *
gst_message_new_duration (GstObject * src, GstFormat format, gint64 duration)
{
  GstMessage *message;
  GstStructure *structure;

  structure = gst_structure_id_new (GST_QUARK (MESSAGE_DURATION),
      GST_QUARK (FORMAT), GST_TYPE_FORMAT, format,
      GST_QUARK (DURATION), G_TYPE_INT64, duration, NULL);
  message = gst_message_new_custom (GST_MESSAGE_DURATION, src, structure);

  return message;
}

/**
 * gst_message_new_async_start:
 * @src: (transfer none): The object originating the message.
 *
 * This message is posted by elements when they start an ASYNC state change.
 *
 * Returns: (transfer full): The new async_start message.
 *
 * MT safe.
 */
GstMessage *
gst_message_new_async_start (GstObject * src)
{
  GstMessage *message;

  message = gst_message_new_custom (GST_MESSAGE_ASYNC_START, src, NULL);

  return message;
}

/**
 * gst_message_new_async_done:
 * @src: (transfer none): The object originating the message.
 * @reset_time: if the running_time should be reset
 *
 * The message is posted when elements completed an ASYNC state change.
 * @reset_time is set to TRUE when the element requests a new running_time
 * before going to PLAYING.
 *
 * Returns: (transfer full): The new async_done message.
 *
 * MT safe.
 */
GstMessage *
gst_message_new_async_done (GstObject * src, gboolean reset_time)
{
  GstMessage *message;
  GstStructure *structure;

  structure = gst_structure_id_new (GST_QUARK (MESSAGE_ASYNC_DONE),
      GST_QUARK (RESET_TIME), G_TYPE_BOOLEAN, reset_time, NULL);
  message = gst_message_new_custom (GST_MESSAGE_ASYNC_DONE, src, structure);

  return message;
}

/**
 * gst_message_new_latency:
 * @src: (transfer none): The object originating the message.
 *
 * This message can be posted by elements when their latency requirements have
 * changed.
 *
 * Returns: (transfer full): The new latency message.
 *
 * MT safe.
 *
 * Since: 0.10.12
 */
GstMessage *
gst_message_new_latency (GstObject * src)
{
  GstMessage *message;

  message = gst_message_new_custom (GST_MESSAGE_LATENCY, src, NULL);

  return message;
}

/**
 * gst_message_new_request_state:
 * @src: (transfer none): the object originating the message.
 * @state: The new requested state
 *
 * This message can be posted by elements when they want to have their state
 * changed. A typical use case would be an audio server that wants to pause the
 * pipeline because a higher priority stream is being played.
 *
 * Returns: (transfer full): the new requst state message.
 *
 * MT safe.
 *
 * Since: 0.10.23
 */
GstMessage *
gst_message_new_request_state (GstObject * src, GstState state)
{
  GstMessage *message;
  GstStructure *structure;

  structure = gst_structure_id_new (GST_QUARK (MESSAGE_REQUEST_STATE),
      GST_QUARK (NEW_STATE), GST_TYPE_STATE, (gint) state, NULL);
  message = gst_message_new_custom (GST_MESSAGE_REQUEST_STATE, src, structure);

  return message;
}

/**
 * gst_message_get_structure:
 * @message: The #GstMessage.
 *
 * Access the structure of the message.
 *
 * Returns: (transfer none): The structure of the message. The structure is
 * still owned by the message, which means that you should not free it and
 * that the pointer becomes invalid when you free the message.
 *
 * MT safe.
 */
const GstStructure *
gst_message_get_structure (GstMessage * message)
{
  g_return_val_if_fail (GST_IS_MESSAGE (message), NULL);

  return GST_MESSAGE_STRUCTURE (message);
}

/**
 * gst_message_has_name:
 * @message: The #GstMessage.
 * @name: name to check
 *
 * Checks if @message has the given @name. This function is usually used to
 * check the name of a custom message.
 *
 * Returns: %TRUE if @name matches the name of the message structure.
 *
 * Since: 0.10.20
 */
gboolean
gst_message_has_name (GstMessage * message, const gchar * name)
{
  GstStructure *structure;

  g_return_val_if_fail (GST_IS_MESSAGE (message), FALSE);

  structure = GST_MESSAGE_STRUCTURE (message);
  if (structure == NULL)
    return FALSE;

  return gst_structure_has_name (structure, name);
}

/**
 * gst_message_parse_tag:
 * @message: A valid #GstMessage of type GST_MESSAGE_TAG.
 * @tag_list: (out callee-allocates): return location for the tag-list.
 *
 * Extracts the tag list from the GstMessage. The tag list returned in the
 * output argument is a copy; the caller must free it when done.
 *
 * Typical usage of this function might be:
 * |[
 *   ...
 *   switch (GST_MESSAGE_TYPE (msg)) {
 *     case GST_MESSAGE_TAG: {
 *       GstTagList *tags = NULL;
 *       
 *       gst_message_parse_tag (msg, &amp;tags);
 *       g_print ("Got tags from element %s\n", GST_OBJECT_NAME (msg->src));
 *       handle_tags (tags);
 *       gst_tag_list_free (tags);
 *       break;
 *     }
 *     ...
 *   }
 *   ...
 * ]|
 *
 * MT safe.
 */
void
gst_message_parse_tag (GstMessage * message, GstTagList ** tag_list)
{
  GstStructure *ret;

  g_return_if_fail (GST_IS_MESSAGE (message));
  g_return_if_fail (GST_MESSAGE_TYPE (message) == GST_MESSAGE_TAG);
  g_return_if_fail (tag_list != NULL);

  ret = gst_structure_copy (GST_MESSAGE_STRUCTURE (message));
  gst_structure_remove_field (ret, "source-pad");

  *tag_list = (GstTagList *) ret;
}

/**
 * gst_message_parse_buffering:
 * @message: A valid #GstMessage of type GST_MESSAGE_BUFFERING.
 * @percent: (out) (allow-none): Return location for the percent.
 *
 * Extracts the buffering percent from the GstMessage. see also
 * gst_message_new_buffering().
 *
 * MT safe.
 *
 * Since: 0.10.11
 */
void
gst_message_parse_buffering (GstMessage * message, gint * percent)
{
  g_return_if_fail (GST_IS_MESSAGE (message));
  g_return_if_fail (GST_MESSAGE_TYPE (message) == GST_MESSAGE_BUFFERING);

  if (percent)
    *percent =
        g_value_get_int (gst_structure_id_get_value (GST_MESSAGE_STRUCTURE
            (message), GST_QUARK (BUFFER_PERCENT)));
}

/**
 * gst_message_set_buffering_stats:
 * @message: A valid #GstMessage of type GST_MESSAGE_BUFFERING.
 * @mode: a buffering mode 
 * @avg_in: the average input rate
 * @avg_out: the average output rate
 * @buffering_left: amount of buffering time left in milliseconds
 *
 * Configures the buffering stats values in @message.
 *
 * Since: 0.10.20
 */
void
gst_message_set_buffering_stats (GstMessage * message, GstBufferingMode mode,
    gint avg_in, gint avg_out, gint64 buffering_left)
{
  g_return_if_fail (GST_MESSAGE_TYPE (message) == GST_MESSAGE_BUFFERING);

  gst_structure_id_set (GST_MESSAGE_STRUCTURE (message),
      GST_QUARK (BUFFERING_MODE), GST_TYPE_BUFFERING_MODE, mode,
      GST_QUARK (AVG_IN_RATE), G_TYPE_INT, avg_in,
      GST_QUARK (AVG_OUT_RATE), G_TYPE_INT, avg_out,
      GST_QUARK (BUFFERING_LEFT), G_TYPE_INT64, buffering_left, NULL);
}

/**
 * gst_message_parse_buffering_stats:
 * @message: A valid #GstMessage of type GST_MESSAGE_BUFFERING.
 * @mode: (out) (allow-none): a buffering mode, or NULL
 * @avg_in: (out) (allow-none): the average input rate, or NULL
 * @avg_out: (out) (allow-none): the average output rate, or NULL
 * @buffering_left: (out) (allow-none): amount of buffering time left in
 *     milliseconds, or NULL
 *
 * Extracts the buffering stats values from @message.
 *
 * Since: 0.10.20
 */
void
gst_message_parse_buffering_stats (GstMessage * message,
    GstBufferingMode * mode, gint * avg_in, gint * avg_out,
    gint64 * buffering_left)
{
  GstStructure *structure;

  g_return_if_fail (GST_MESSAGE_TYPE (message) == GST_MESSAGE_BUFFERING);

  structure = GST_MESSAGE_STRUCTURE (message);
  if (mode)
<<<<<<< HEAD
    *mode = g_value_get_enum (gst_structure_id_get_value (structure,
=======
    *mode = (GstBufferingMode)
        g_value_get_enum (gst_structure_id_get_value (message->structure,
>>>>>>> 185ab7f3
            GST_QUARK (BUFFERING_MODE)));
  if (avg_in)
    *avg_in = g_value_get_int (gst_structure_id_get_value (structure,
            GST_QUARK (AVG_IN_RATE)));
  if (avg_out)
    *avg_out = g_value_get_int (gst_structure_id_get_value (structure,
            GST_QUARK (AVG_OUT_RATE)));
  if (buffering_left)
    *buffering_left =
        g_value_get_int64 (gst_structure_id_get_value (structure,
            GST_QUARK (BUFFERING_LEFT)));
}

/**
 * gst_message_parse_state_changed:
 * @message: a valid #GstMessage of type GST_MESSAGE_STATE_CHANGED
 * @oldstate: (out) (allow-none): the previous state, or NULL
 * @newstate: (out) (allow-none): the new (current) state, or NULL
 * @pending: (out) (allow-none): the pending (target) state, or NULL
 *
 * Extracts the old and new states from the GstMessage.
 *
 * Typical usage of this function might be:
 * |[
 *   ...
 *   switch (GST_MESSAGE_TYPE (msg)) {
 *     case GST_MESSAGE_STATE_CHANGED: {
 *       GstState old_state, new_state;
 *       
 *       gst_message_parse_state_changed (msg, &amp;old_state, &amp;new_state, NULL);
 *       g_print ("Element %s changed state from %s to %s.\n",
 *           GST_OBJECT_NAME (msg->src),
 *           gst_element_state_get_name (old_state),
 *           gst_element_state_get_name (new_state));
 *       break;
 *     }
 *     ...
 *   }
 *   ...
 * ]|
 *
 * MT safe.
 */
void
gst_message_parse_state_changed (GstMessage * message,
    GstState * oldstate, GstState * newstate, GstState * pending)
{
  GstStructure *structure;

  g_return_if_fail (GST_IS_MESSAGE (message));
  g_return_if_fail (GST_MESSAGE_TYPE (message) == GST_MESSAGE_STATE_CHANGED);

  structure = GST_MESSAGE_STRUCTURE (message);
  if (oldstate)
<<<<<<< HEAD
    *oldstate =
        g_value_get_enum (gst_structure_id_get_value (structure,
            GST_QUARK (OLD_STATE)));
  if (newstate)
    *newstate =
        g_value_get_enum (gst_structure_id_get_value (structure,
            GST_QUARK (NEW_STATE)));
  if (pending)
    *pending = g_value_get_enum (gst_structure_id_get_value (structure,
=======
    *oldstate = (GstState)
        g_value_get_enum (gst_structure_id_get_value (message->structure,
            GST_QUARK (OLD_STATE)));
  if (newstate)
    *newstate = (GstState)
        g_value_get_enum (gst_structure_id_get_value (message->structure,
            GST_QUARK (NEW_STATE)));
  if (pending)
    *pending = (GstState)
        g_value_get_enum (gst_structure_id_get_value (message->structure,
>>>>>>> 185ab7f3
            GST_QUARK (PENDING_STATE)));
}

/**
 * gst_message_parse_clock_provide:
 * @message: A valid #GstMessage of type GST_MESSAGE_CLOCK_PROVIDE.
 * @clock: (out) (allow-none) (transfer none): a pointer to  hold a clock
 *     object, or NULL
 * @ready: (out) (allow-none): a pointer to hold the ready flag, or NULL
 *
 * Extracts the clock and ready flag from the GstMessage.
 * The clock object returned remains valid until the message is freed.
 *
 * MT safe.
 */
void
gst_message_parse_clock_provide (GstMessage * message, GstClock ** clock,
    gboolean * ready)
{
  const GValue *clock_gvalue;
  GstStructure *structure;

  g_return_if_fail (GST_IS_MESSAGE (message));
  g_return_if_fail (GST_MESSAGE_TYPE (message) == GST_MESSAGE_CLOCK_PROVIDE);

  structure = GST_MESSAGE_STRUCTURE (message);
  clock_gvalue = gst_structure_id_get_value (structure, GST_QUARK (CLOCK));
  g_return_if_fail (clock_gvalue != NULL);
  g_return_if_fail (G_VALUE_TYPE (clock_gvalue) == GST_TYPE_CLOCK);

  if (ready)
    *ready =
        g_value_get_boolean (gst_structure_id_get_value (structure,
            GST_QUARK (READY)));
  if (clock)
    *clock = (GstClock *) g_value_get_object (clock_gvalue);
}

/**
 * gst_message_parse_clock_lost:
 * @message: A valid #GstMessage of type GST_MESSAGE_CLOCK_LOST.
 * @clock: (out) (allow-none) (transfer none): a pointer to hold the lost clock
 *
 * Extracts the lost clock from the GstMessage.
 * The clock object returned remains valid until the message is freed.
 *
 * MT safe.
 */
void
gst_message_parse_clock_lost (GstMessage * message, GstClock ** clock)
{
  const GValue *clock_gvalue;
  GstStructure *structure;

  g_return_if_fail (GST_IS_MESSAGE (message));
  g_return_if_fail (GST_MESSAGE_TYPE (message) == GST_MESSAGE_CLOCK_LOST);

  structure = GST_MESSAGE_STRUCTURE (message);
  clock_gvalue = gst_structure_id_get_value (structure, GST_QUARK (CLOCK));
  g_return_if_fail (clock_gvalue != NULL);
  g_return_if_fail (G_VALUE_TYPE (clock_gvalue) == GST_TYPE_CLOCK);

  if (clock)
    *clock = (GstClock *) g_value_get_object (clock_gvalue);
}

/**
 * gst_message_parse_new_clock:
 * @message: A valid #GstMessage of type GST_MESSAGE_NEW_CLOCK.
 * @clock: (out) (allow-none) (transfer none): a pointer to hold the selected
 *     new clock
 *
 * Extracts the new clock from the GstMessage.
 * The clock object returned remains valid until the message is freed.
 *
 * MT safe.
 */
void
gst_message_parse_new_clock (GstMessage * message, GstClock ** clock)
{
  const GValue *clock_gvalue;
  GstStructure *structure;

  g_return_if_fail (GST_IS_MESSAGE (message));
  g_return_if_fail (GST_MESSAGE_TYPE (message) == GST_MESSAGE_NEW_CLOCK);

  structure = GST_MESSAGE_STRUCTURE (message);
  clock_gvalue = gst_structure_id_get_value (structure, GST_QUARK (CLOCK));
  g_return_if_fail (clock_gvalue != NULL);
  g_return_if_fail (G_VALUE_TYPE (clock_gvalue) == GST_TYPE_CLOCK);

  if (clock)
    *clock = (GstClock *) g_value_get_object (clock_gvalue);
}

/**
 * gst_message_parse_structure_change:
 * @message: A valid #GstMessage of type GST_MESSAGE_STRUCTURE_CHANGE.
 * @type: (out): A pointer to hold the change type
 * @owner: (out) (allow-none) (transfer none): The owner element of the
 *     message source
 * @busy: (out) (allow-none): a pointer to hold whether the change is in
 *     progress or has been completed
 *
 * Extracts the change type and completion status from the GstMessage.
 *
 * MT safe.
 *
 * Since: 0.10.22
 */
void
gst_message_parse_structure_change (GstMessage * message,
    GstStructureChangeType * type, GstElement ** owner, gboolean * busy)
{
  const GValue *owner_gvalue;
  GstStructure *structure;

  g_return_if_fail (GST_IS_MESSAGE (message));
  g_return_if_fail (GST_MESSAGE_TYPE (message) == GST_MESSAGE_STRUCTURE_CHANGE);

  structure = GST_MESSAGE_STRUCTURE (message);
  owner_gvalue = gst_structure_id_get_value (structure, GST_QUARK (OWNER));
  g_return_if_fail (owner_gvalue != NULL);
  g_return_if_fail (G_VALUE_TYPE (owner_gvalue) == GST_TYPE_ELEMENT);

  if (type)
<<<<<<< HEAD
    *type = g_value_get_enum (gst_structure_id_get_value (structure,
=======
    *type = (GstStructureChangeType)
        g_value_get_enum (gst_structure_id_get_value (message->structure,
>>>>>>> 185ab7f3
            GST_QUARK (TYPE)));
  if (owner)
    *owner = (GstElement *) g_value_get_object (owner_gvalue);
  if (busy)
    *busy =
        g_value_get_boolean (gst_structure_id_get_value (structure,
            GST_QUARK (BUSY)));
}

/**
 * gst_message_parse_error:
 * @message: A valid #GstMessage of type GST_MESSAGE_ERROR.
 * @gerror: (out) (allow-none) (transfer full): location for the GError
 * @debug: (out) (allow-none) (transfer full): location for the debug message,
 *     or NULL
 *
 * Extracts the GError and debug string from the GstMessage. The values returned
 * in the output arguments are copies; the caller must free them when done.
 *
 * Typical usage of this function might be:
 * |[
 *   ...
 *   switch (GST_MESSAGE_TYPE (msg)) {
 *     case GST_MESSAGE_ERROR: {
 *       GError *err = NULL;
 *       gchar *dbg_info = NULL;
 *       
 *       gst_message_parse_error (msg, &amp;err, &amp;dbg_info);
 *       g_printerr ("ERROR from element %s: %s\n",
 *           GST_OBJECT_NAME (msg->src), err->message);
 *       g_printerr ("Debugging info: %s\n", (dbg_info) ? dbg_info : "none");
 *       g_error_free (err);
 *       g_free (dbg_info);
 *       break;
 *     }
 *     ...
 *   }
 *   ...
 * ]|
 *
 * MT safe.
 */
void
gst_message_parse_error (GstMessage * message, GError ** gerror, gchar ** debug)
{
  const GValue *error_gvalue;
  GError *error_val;
  GstStructure *structure;

  g_return_if_fail (GST_IS_MESSAGE (message));
  g_return_if_fail (GST_MESSAGE_TYPE (message) == GST_MESSAGE_ERROR);

  structure = GST_MESSAGE_STRUCTURE (message);
  error_gvalue = gst_structure_id_get_value (structure, GST_QUARK (GERROR));
  g_return_if_fail (error_gvalue != NULL);
  g_return_if_fail (G_VALUE_TYPE (error_gvalue) == GST_TYPE_G_ERROR);

  error_val = (GError *) g_value_get_boxed (error_gvalue);
  if (error_val)
    *gerror = g_error_copy (error_val);
  else
    *gerror = NULL;

  if (debug)
    *debug =
        g_value_dup_string (gst_structure_id_get_value (structure,
            GST_QUARK (DEBUG)));
}

/**
 * gst_message_parse_warning:
 * @message: A valid #GstMessage of type GST_MESSAGE_WARNING.
 * @gerror: (out) (allow-none) (transfer full): location for the GError
 * @debug: (out) (allow-none) (transfer full): location for the debug message,
 *     or NULL
 *
 * Extracts the GError and debug string from the GstMessage. The values returned
 * in the output arguments are copies; the caller must free them when done.
 *
 * MT safe.
 */
void
gst_message_parse_warning (GstMessage * message, GError ** gerror,
    gchar ** debug)
{
  const GValue *error_gvalue;
  GError *error_val;
  GstStructure *structure;

  g_return_if_fail (GST_IS_MESSAGE (message));
  g_return_if_fail (GST_MESSAGE_TYPE (message) == GST_MESSAGE_WARNING);

  structure = GST_MESSAGE_STRUCTURE (message);
  error_gvalue = gst_structure_id_get_value (structure, GST_QUARK (GERROR));
  g_return_if_fail (error_gvalue != NULL);
  g_return_if_fail (G_VALUE_TYPE (error_gvalue) == GST_TYPE_G_ERROR);

  error_val = (GError *) g_value_get_boxed (error_gvalue);
  if (error_val)
    *gerror = g_error_copy (error_val);
  else
    *gerror = NULL;

  if (debug)
    *debug =
        g_value_dup_string (gst_structure_id_get_value (structure,
            GST_QUARK (DEBUG)));
}

/**
 * gst_message_parse_info:
 * @message: A valid #GstMessage of type GST_MESSAGE_INFO.
 * @gerror: (out) (allow-none) (transfer full): location for the GError
 * @debug: (out) (allow-none) (transfer full): location for the debug message,
 *     or NULL
 *
 * Extracts the GError and debug string from the GstMessage. The values returned
 * in the output arguments are copies; the caller must free them when done.
 *
 * MT safe.
 *
 * Since: 0.10.12
 */
void
gst_message_parse_info (GstMessage * message, GError ** gerror, gchar ** debug)
{
  const GValue *error_gvalue;
  GError *error_val;
  GstStructure *structure;

  g_return_if_fail (GST_IS_MESSAGE (message));
  g_return_if_fail (GST_MESSAGE_TYPE (message) == GST_MESSAGE_INFO);

  structure = GST_MESSAGE_STRUCTURE (message);
  error_gvalue = gst_structure_id_get_value (structure, GST_QUARK (GERROR));
  g_return_if_fail (error_gvalue != NULL);
  g_return_if_fail (G_VALUE_TYPE (error_gvalue) == GST_TYPE_G_ERROR);

  error_val = (GError *) g_value_get_boxed (error_gvalue);
  if (error_val)
    *gerror = g_error_copy (error_val);
  else
    *gerror = NULL;

  if (debug)
    *debug =
        g_value_dup_string (gst_structure_id_get_value (structure,
            GST_QUARK (DEBUG)));
}

/**
 * gst_message_parse_segment_start:
 * @message: A valid #GstMessage of type GST_MESSAGE_SEGMENT_START.
 * @format: (out): Result location for the format, or NULL
 * @position: (out): Result location for the position, or NULL
 *
 * Extracts the position and format from the segment start message.
 *
 * MT safe.
 */
void
gst_message_parse_segment_start (GstMessage * message, GstFormat * format,
    gint64 * position)
{
  GstStructure *structure;

  g_return_if_fail (GST_IS_MESSAGE (message));
  g_return_if_fail (GST_MESSAGE_TYPE (message) == GST_MESSAGE_SEGMENT_START);

  structure = GST_MESSAGE_STRUCTURE (message);
  if (format)
<<<<<<< HEAD
    *format =
        g_value_get_enum (gst_structure_id_get_value (structure,
=======
    *format = (GstFormat)
        g_value_get_enum (gst_structure_id_get_value (message->structure,
>>>>>>> 185ab7f3
            GST_QUARK (FORMAT)));
  if (position)
    *position =
        g_value_get_int64 (gst_structure_id_get_value (structure,
            GST_QUARK (POSITION)));
}

/**
 * gst_message_parse_segment_done:
 * @message: A valid #GstMessage of type GST_MESSAGE_SEGMENT_DONE.
 * @format: (out): Result location for the format, or NULL
 * @position: (out): Result location for the position, or NULL
 *
 * Extracts the position and format from the segment start message.
 *
 * MT safe.
 */
void
gst_message_parse_segment_done (GstMessage * message, GstFormat * format,
    gint64 * position)
{
  GstStructure *structure;

  g_return_if_fail (GST_IS_MESSAGE (message));
  g_return_if_fail (GST_MESSAGE_TYPE (message) == GST_MESSAGE_SEGMENT_DONE);

  structure = GST_MESSAGE_STRUCTURE (message);
  if (format)
<<<<<<< HEAD
    *format =
        g_value_get_enum (gst_structure_id_get_value (structure,
=======
    *format = (GstFormat)
        g_value_get_enum (gst_structure_id_get_value (message->structure,
>>>>>>> 185ab7f3
            GST_QUARK (FORMAT)));
  if (position)
    *position =
        g_value_get_int64 (gst_structure_id_get_value (structure,
            GST_QUARK (POSITION)));
}

/**
 * gst_message_parse_duration:
 * @message: A valid #GstMessage of type GST_MESSAGE_DURATION.
 * @format: (out): Result location for the format, or NULL
 * @duration: (out): Result location for the duration, or NULL
 *
 * Extracts the duration and format from the duration message. The duration
 * might be GST_CLOCK_TIME_NONE, which indicates that the duration has
 * changed. Applications should always use a query to retrieve the duration
 * of a pipeline.
 *
 * MT safe.
 */
void
gst_message_parse_duration (GstMessage * message, GstFormat * format,
    gint64 * duration)
{
  GstStructure *structure;

  g_return_if_fail (GST_IS_MESSAGE (message));
  g_return_if_fail (GST_MESSAGE_TYPE (message) == GST_MESSAGE_DURATION);

  structure = GST_MESSAGE_STRUCTURE (message);
  if (format)
<<<<<<< HEAD
    *format =
        g_value_get_enum (gst_structure_id_get_value (structure,
=======
    *format = (GstFormat)
        g_value_get_enum (gst_structure_id_get_value (message->structure,
>>>>>>> 185ab7f3
            GST_QUARK (FORMAT)));
  if (duration)
    *duration =
        g_value_get_int64 (gst_structure_id_get_value (structure,
            GST_QUARK (DURATION)));
}

/**
 * gst_message_parse_async_done:
 * @message: A valid #GstMessage of type GST_MESSAGE_ASYNC_DONE.
 * @reset_time: (out): Result location for the reset_time or NULL
 *
 * Extract the reset_time from the async_done message.
 *
 * MT safe.
 */
void
gst_message_parse_async_done (GstMessage * message, gboolean * reset_time)
{
  GstStructure *structure;

  g_return_if_fail (GST_IS_MESSAGE (message));
  g_return_if_fail (GST_MESSAGE_TYPE (message) == GST_MESSAGE_ASYNC_DONE);

  structure = GST_MESSAGE_STRUCTURE (message);
  if (reset_time)
    *reset_time =
        g_value_get_boolean (gst_structure_id_get_value (structure,
            GST_QUARK (RESET_TIME)));
}

/**
 * gst_message_parse_request_state:
 * @message: A valid #GstMessage of type GST_MESSAGE_REQUEST_STATE.
 * @state: (out): Result location for the requested state or NULL
 *
 * Extract the requested state from the request_state message.
 *
 * MT safe.
 *
 * Since: 0.10.23
 */
void
gst_message_parse_request_state (GstMessage * message, GstState * state)
{
  GstStructure *structure;

  g_return_if_fail (GST_IS_MESSAGE (message));
  g_return_if_fail (GST_MESSAGE_TYPE (message) == GST_MESSAGE_REQUEST_STATE);

  structure = GST_MESSAGE_STRUCTURE (message);
  if (state)
<<<<<<< HEAD
    *state = g_value_get_enum (gst_structure_id_get_value (structure,
=======
    *state = (GstState)
        g_value_get_enum (gst_structure_id_get_value (message->structure,
>>>>>>> 185ab7f3
            GST_QUARK (NEW_STATE)));
}

/**
 * gst_message_new_stream_status:
 * @src: The object originating the message.
 * @type: The stream status type.
 * @owner: (transfer none): the owner element of @src.
 *
 * Create a new stream status message. This message is posted when a streaming
 * thread is created/destroyed or when the state changed.
 * 
 * Returns: (transfer full): the new stream status message.
 *
 * MT safe.
 *
 * Since: 0.10.24.
 */
GstMessage *
gst_message_new_stream_status (GstObject * src, GstStreamStatusType type,
    GstElement * owner)
{
  GstMessage *message;
  GstStructure *structure;

  structure = gst_structure_id_new (GST_QUARK (MESSAGE_STREAM_STATUS),
      GST_QUARK (TYPE), GST_TYPE_STREAM_STATUS_TYPE, (gint) type,
      GST_QUARK (OWNER), GST_TYPE_ELEMENT, owner, NULL);
  message = gst_message_new_custom (GST_MESSAGE_STREAM_STATUS, src, structure);

  return message;
}

/**
 * gst_message_parse_stream_status:
 * @message: A valid #GstMessage of type GST_MESSAGE_STREAM_STATUS.
 * @type: (out): A pointer to hold the status type
 * @owner: (out) (transfer none): The owner element of the message source
 *
 * Extracts the stream status type and owner the GstMessage. The returned
 * owner remains valid for as long as the reference to @message is valid and
 * should thus not be unreffed.
 *
 * MT safe.
 *
 * Since: 0.10.24.
 */
void
gst_message_parse_stream_status (GstMessage * message,
    GstStreamStatusType * type, GstElement ** owner)
{
  const GValue *owner_gvalue;
  GstStructure *structure;

  g_return_if_fail (GST_IS_MESSAGE (message));
  g_return_if_fail (GST_MESSAGE_TYPE (message) == GST_MESSAGE_STREAM_STATUS);

  structure = GST_MESSAGE_STRUCTURE (message);
  owner_gvalue = gst_structure_id_get_value (structure, GST_QUARK (OWNER));
  g_return_if_fail (owner_gvalue != NULL);

  if (type)
<<<<<<< HEAD
    *type = g_value_get_enum (gst_structure_id_get_value (structure,
=======
    *type = (GstStreamStatusType)
        g_value_get_enum (gst_structure_id_get_value (message->structure,
>>>>>>> 185ab7f3
            GST_QUARK (TYPE)));
  if (owner)
    *owner = (GstElement *) g_value_get_object (owner_gvalue);
}

/**
 * gst_message_set_stream_status_object:
 * @message: A valid #GstMessage of type GST_MESSAGE_STREAM_STATUS.
 * @object: the object controlling the streaming
 *
 * Configures the object handling the streaming thread. This is usually a
 * GstTask object but other objects might be added in the future.
 *
 * Since: 0.10.24
 */
void
gst_message_set_stream_status_object (GstMessage * message,
    const GValue * object)
{
  GstStructure *structure;

  g_return_if_fail (GST_IS_MESSAGE (message));
  g_return_if_fail (GST_MESSAGE_TYPE (message) == GST_MESSAGE_STREAM_STATUS);

  structure = GST_MESSAGE_STRUCTURE (message);
  gst_structure_id_set_value (structure, GST_QUARK (OBJECT), object);
}

/**
 * gst_message_get_stream_status_object:
 * @message: A valid #GstMessage of type GST_MESSAGE_STREAM_STATUS.
 *
 * Extracts the object managing the streaming thread from @message.
 *
 * Returns: a GValue containing the object that manages the streaming thread.
 * This object is usually of type GstTask but other types can be added in the
 * future. The object remains valid as long as @message is valid.
 *
 * Since: 0.10.24
 */
const GValue *
gst_message_get_stream_status_object (GstMessage * message)
{
  const GValue *result;
  GstStructure *structure;

  g_return_val_if_fail (GST_IS_MESSAGE (message), NULL);
  g_return_val_if_fail (GST_MESSAGE_TYPE (message) == GST_MESSAGE_STREAM_STATUS,
      NULL);

  structure = GST_MESSAGE_STRUCTURE (message);
  result = gst_structure_id_get_value (structure, GST_QUARK (OBJECT));

  return result;
}

/**
 * gst_message_new_step_done:
 * @src: The object originating the message.
 * @format: the format of @amount
 * @amount: the amount of stepped data
 * @rate: the rate of the stepped amount
 * @flush: is this an flushing step
 * @intermediate: is this an intermediate step
 * @duration: the duration of the data
 * @eos: the step caused EOS
 *
 * This message is posted by elements when they complete a part, when @intermediate set
 * to TRUE, or a complete step operation.
 *
 * @duration will contain the amount of time (in GST_FORMAT_TIME) of the stepped
 * @amount of media in format @format.
 *
 * Returns: (transfer full): the new step_done message.
 *
 * MT safe.
 *
 * Since: 0.10.24
 */
GstMessage *
gst_message_new_step_done (GstObject * src, GstFormat format, guint64 amount,
    gdouble rate, gboolean flush, gboolean intermediate, guint64 duration,
    gboolean eos)
{
  GstMessage *message;
  GstStructure *structure;

  structure = gst_structure_id_new (GST_QUARK (MESSAGE_STEP_DONE),
      GST_QUARK (FORMAT), GST_TYPE_FORMAT, format,
      GST_QUARK (AMOUNT), G_TYPE_UINT64, amount,
      GST_QUARK (RATE), G_TYPE_DOUBLE, rate,
      GST_QUARK (FLUSH), G_TYPE_BOOLEAN, flush,
      GST_QUARK (INTERMEDIATE), G_TYPE_BOOLEAN, intermediate,
      GST_QUARK (DURATION), G_TYPE_UINT64, duration,
      GST_QUARK (EOS), G_TYPE_BOOLEAN, eos, NULL);
  message = gst_message_new_custom (GST_MESSAGE_STEP_DONE, src, structure);

  return message;
}

/**
 * gst_message_parse_step_done:
 * @message: A valid #GstMessage of type GST_MESSAGE_STEP_DONE.
 * @format: (out) (allow-none): result location for the format
 * @amount: (out) (allow-none): result location for the amount
 * @rate: (out) (allow-none): result location for the rate
 * @flush: (out) (allow-none): result location for the flush flag
 * @intermediate: (out) (allow-none): result location for the intermediate flag
 * @duration: (out) (allow-none): result location for the duration
 * @eos: (out) (allow-none): result location for the EOS flag
 *
 * Extract the values the step_done message.
 *
 * MT safe.
 *
 * Since: 0.10.24
 */
void
gst_message_parse_step_done (GstMessage * message, GstFormat * format,
    guint64 * amount, gdouble * rate, gboolean * flush, gboolean * intermediate,
    guint64 * duration, gboolean * eos)
{
  GstStructure *structure;

  g_return_if_fail (GST_IS_MESSAGE (message));
  g_return_if_fail (GST_MESSAGE_TYPE (message) == GST_MESSAGE_STEP_DONE);

  structure = GST_MESSAGE_STRUCTURE (message);
  gst_structure_id_get (structure,
      GST_QUARK (FORMAT), GST_TYPE_FORMAT, format,
      GST_QUARK (AMOUNT), G_TYPE_UINT64, amount,
      GST_QUARK (RATE), G_TYPE_DOUBLE, rate,
      GST_QUARK (FLUSH), G_TYPE_BOOLEAN, flush,
      GST_QUARK (INTERMEDIATE), G_TYPE_BOOLEAN, intermediate,
      GST_QUARK (DURATION), G_TYPE_UINT64, duration,
      GST_QUARK (EOS), G_TYPE_BOOLEAN, eos, NULL);
}

/**
 * gst_message_new_step_start:
 * @src: The object originating the message.
 * @active: if the step is active or queued
 * @format: the format of @amount
 * @amount: the amount of stepped data
 * @rate: the rate of the stepped amount
 * @flush: is this an flushing step
 * @intermediate: is this an intermediate step
 *
 * This message is posted by elements when they accept or activate a new step
 * event for @amount in @format. 
 *
 * @active is set to FALSE when the element accepted the new step event and has
 * queued it for execution in the streaming threads.
 *
 * @active is set to TRUE when the element has activated the step operation and
 * is now ready to start executing the step in the streaming thread. After this
 * message is emited, the application can queue a new step operation in the
 * element.
 *
 * Returns: (transfer full): The new step_start message. 
 *
 * MT safe.
 *
 * Since: 0.10.24
 */
GstMessage *
gst_message_new_step_start (GstObject * src, gboolean active, GstFormat format,
    guint64 amount, gdouble rate, gboolean flush, gboolean intermediate)
{
  GstMessage *message;
  GstStructure *structure;

  structure = gst_structure_id_new (GST_QUARK (MESSAGE_STEP_START),
      GST_QUARK (ACTIVE), G_TYPE_BOOLEAN, active,
      GST_QUARK (FORMAT), GST_TYPE_FORMAT, format,
      GST_QUARK (AMOUNT), G_TYPE_UINT64, amount,
      GST_QUARK (RATE), G_TYPE_DOUBLE, rate,
      GST_QUARK (FLUSH), G_TYPE_BOOLEAN, flush,
      GST_QUARK (INTERMEDIATE), G_TYPE_BOOLEAN, intermediate, NULL);
  message = gst_message_new_custom (GST_MESSAGE_STEP_START, src, structure);

  return message;
}

/**
 * gst_message_parse_step_start:
 * @message: A valid #GstMessage of type GST_MESSAGE_STEP_DONE.
 * @active: (out) (allow-none): result location for the active flag
 * @format: (out) (allow-none): result location for the format
 * @amount: (out) (allow-none): result location for the amount
 * @rate: (out) (allow-none): result location for the rate
 * @flush: (out) (allow-none): result location for the flush flag
 * @intermediate: (out) (allow-none): result location for the intermediate flag
 *
 * Extract the values from step_start message.
 *
 * MT safe.
 *
 * Since: 0.10.24
 */
void
gst_message_parse_step_start (GstMessage * message, gboolean * active,
    GstFormat * format, guint64 * amount, gdouble * rate, gboolean * flush,
    gboolean * intermediate)
{
  GstStructure *structure;

  g_return_if_fail (GST_IS_MESSAGE (message));
  g_return_if_fail (GST_MESSAGE_TYPE (message) == GST_MESSAGE_STEP_START);

  structure = GST_MESSAGE_STRUCTURE (message);
  gst_structure_id_get (structure,
      GST_QUARK (ACTIVE), G_TYPE_BOOLEAN, active,
      GST_QUARK (FORMAT), GST_TYPE_FORMAT, format,
      GST_QUARK (AMOUNT), G_TYPE_UINT64, amount,
      GST_QUARK (RATE), G_TYPE_DOUBLE, rate,
      GST_QUARK (FLUSH), G_TYPE_BOOLEAN, flush,
      GST_QUARK (INTERMEDIATE), G_TYPE_BOOLEAN, intermediate, NULL);
}

/**
 * gst_message_new_qos:
 * @src: The object originating the message.
 * @live: if the message was generated by a live element
 * @running_time: the running time of the buffer that generated the message
 * @stream_time: the stream time of the buffer that generated the message
 * @timestamp: the timestamps of the buffer that generated the message
 * @duration: the duration of the buffer that generated the message
 *
 * A QOS message is posted on the bus whenever an element decides to drop a
 * buffer because of QoS reasons or whenever it changes its processing strategy
 * because of QoS reasons (quality adjustments such as processing at lower
 * accuracy).
 *
 * This message can be posted by an element that performs synchronisation against the
 * clock (live) or it could be dropped by an element that performs QoS because of QOS
 * events received from a downstream element (!live).
 *
 * @running_time, @stream_time, @timestamp, @duration should be set to the
 * respective running-time, stream-time, timestamp and duration of the (dropped)
 * buffer that generated the QoS event. Values can be left to
 * GST_CLOCK_TIME_NONE when unknown.
 *
 * Returns: (transfer full): The new qos message.
 *
 * MT safe.
 *
 * Since: 0.10.29
 */
GstMessage *
gst_message_new_qos (GstObject * src, gboolean live, guint64 running_time,
    guint64 stream_time, guint64 timestamp, guint64 duration)
{
  GstMessage *message;
  GstStructure *structure;

  structure = gst_structure_id_new (GST_QUARK (MESSAGE_QOS),
      GST_QUARK (LIVE), G_TYPE_BOOLEAN, live,
      GST_QUARK (RUNNING_TIME), G_TYPE_UINT64, running_time,
      GST_QUARK (STREAM_TIME), G_TYPE_UINT64, stream_time,
      GST_QUARK (TIMESTAMP), G_TYPE_UINT64, timestamp,
      GST_QUARK (DURATION), G_TYPE_UINT64, duration,
      GST_QUARK (JITTER), G_TYPE_INT64, (gint64) 0,
      GST_QUARK (PROPORTION), G_TYPE_DOUBLE, (gdouble) 1.0,
      GST_QUARK (QUALITY), G_TYPE_INT, (gint) 1000000,
      GST_QUARK (FORMAT), GST_TYPE_FORMAT, GST_FORMAT_UNDEFINED,
      GST_QUARK (PROCESSED), G_TYPE_UINT64, (guint64) - 1,
      GST_QUARK (DROPPED), G_TYPE_UINT64, (guint64) - 1, NULL);
  message = gst_message_new_custom (GST_MESSAGE_QOS, src, structure);

  return message;
}

/**
 * gst_message_set_qos_values:
 * @message: A valid #GstMessage of type GST_MESSAGE_QOS.
 * @jitter: The difference of the running-time against the deadline.
 * @proportion: Long term prediction of the ideal rate relative to normal rate
 * to get optimal quality.
 * @quality: An element dependent integer value that specifies the current
 * quality level of the element. The default maximum quality is 1000000.
 *
 * Set the QoS values that have been calculated/analysed from the QoS data
 *
 * MT safe.
 *
 * Since: 0.10.29
 */
void
gst_message_set_qos_values (GstMessage * message, gint64 jitter,
    gdouble proportion, gint quality)
{
  GstStructure *structure;

  g_return_if_fail (GST_IS_MESSAGE (message));
  g_return_if_fail (GST_MESSAGE_TYPE (message) == GST_MESSAGE_QOS);

  structure = GST_MESSAGE_STRUCTURE (message);
  gst_structure_id_set (structure,
      GST_QUARK (JITTER), G_TYPE_INT64, jitter,
      GST_QUARK (PROPORTION), G_TYPE_DOUBLE, proportion,
      GST_QUARK (QUALITY), G_TYPE_INT, quality, NULL);
}

/**
 * gst_message_set_qos_stats:
 * @message: A valid #GstMessage of type GST_MESSAGE_QOS.
 * @format: Units of the 'processed' and 'dropped' fields. Video sinks and video
 * filters will use GST_FORMAT_BUFFERS (frames). Audio sinks and audio filters
 * will likely use GST_FORMAT_DEFAULT (samples).
 * @processed: Total number of units correctly processed since the last state
 * change to READY or a flushing operation.
 * @dropped: Total number of units dropped since the last state change to READY
 * or a flushing operation.
 *
 * Set the QoS stats representing the history of the current continuous pipeline
 * playback period.
 *
 * When @format is @GST_FORMAT_UNDEFINED both @dropped and @processed are
 * invalid. Values of -1 for either @processed or @dropped mean unknown values.
 *
 * MT safe.
 *
 * Since: 0.10.29
 */
void
gst_message_set_qos_stats (GstMessage * message, GstFormat format,
    guint64 processed, guint64 dropped)
{
  GstStructure *structure;

  g_return_if_fail (GST_IS_MESSAGE (message));
  g_return_if_fail (GST_MESSAGE_TYPE (message) == GST_MESSAGE_QOS);

  structure = GST_MESSAGE_STRUCTURE (message);
  gst_structure_id_set (structure,
      GST_QUARK (FORMAT), GST_TYPE_FORMAT, format,
      GST_QUARK (PROCESSED), G_TYPE_UINT64, processed,
      GST_QUARK (DROPPED), G_TYPE_UINT64, dropped, NULL);
}

/**
 * gst_message_parse_qos:
 * @message: A valid #GstMessage of type GST_MESSAGE_QOS.
 * @live: (out) (allow-none): if the message was generated by a live element
 * @running_time: (out) (allow-none): the running time of the buffer that
 *     generated the message
 * @stream_time: (out) (allow-none): the stream time of the buffer that
 *     generated the message
 * @timestamp: (out) (allow-none): the timestamps of the buffer that
 *     generated the message
 * @duration: (out) (allow-none): the duration of the buffer that
 *     generated the message
 *
 * Extract the timestamps and live status from the QoS message.
 *
 * The returned values give the running_time, stream_time, timestamp and
 * duration of the dropped buffer. Values of GST_CLOCK_TIME_NONE mean unknown
 * values.
 *
 * MT safe.
 *
 * Since: 0.10.29
 */
void
gst_message_parse_qos (GstMessage * message, gboolean * live,
    guint64 * running_time, guint64 * stream_time, guint64 * timestamp,
    guint64 * duration)
{
  GstStructure *structure;

  g_return_if_fail (GST_IS_MESSAGE (message));
  g_return_if_fail (GST_MESSAGE_TYPE (message) == GST_MESSAGE_QOS);

  structure = GST_MESSAGE_STRUCTURE (message);
  gst_structure_id_get (structure,
      GST_QUARK (LIVE), G_TYPE_BOOLEAN, live,
      GST_QUARK (RUNNING_TIME), G_TYPE_UINT64, running_time,
      GST_QUARK (STREAM_TIME), G_TYPE_UINT64, stream_time,
      GST_QUARK (TIMESTAMP), G_TYPE_UINT64, timestamp,
      GST_QUARK (DURATION), G_TYPE_UINT64, duration, NULL);
}

/**
 * gst_message_parse_qos_values:
 * @message: A valid #GstMessage of type GST_MESSAGE_QOS.
 * @jitter: (out) (allow-none): The difference of the running-time against
 *     the deadline.
 * @proportion: (out) (allow-none): Long term prediction of the ideal rate
 *     relative to normal rate to get optimal quality.
 * @quality: (out) (allow-none): An element dependent integer value that
 *     specifies the current quality level of the element. The default
 *     maximum quality is 1000000.
 *
 * Extract the QoS values that have been calculated/analysed from the QoS data
 *
 * MT safe.
 *
 * Since: 0.10.29
 */
void
gst_message_parse_qos_values (GstMessage * message, gint64 * jitter,
    gdouble * proportion, gint * quality)
{
  GstStructure *structure;

  g_return_if_fail (GST_IS_MESSAGE (message));
  g_return_if_fail (GST_MESSAGE_TYPE (message) == GST_MESSAGE_QOS);

  structure = GST_MESSAGE_STRUCTURE (message);
  gst_structure_id_get (structure,
      GST_QUARK (JITTER), G_TYPE_INT64, jitter,
      GST_QUARK (PROPORTION), G_TYPE_DOUBLE, proportion,
      GST_QUARK (QUALITY), G_TYPE_INT, quality, NULL);
}

/**
 * gst_message_parse_qos_stats:
 * @message: A valid #GstMessage of type GST_MESSAGE_QOS.
 * @format: (out) (allow-none): Units of the 'processed' and 'dropped' fields.
 *     Video sinks and video filters will use GST_FORMAT_BUFFERS (frames).
 *     Audio sinks and audio filters will likely use GST_FORMAT_DEFAULT
 *     (samples).
 * @processed: (out) (allow-none): Total number of units correctly processed
 *     since the last state change to READY or a flushing operation.
 * @dropped: (out) (allow-none): Total number of units dropped since the last
 *     state change to READY or a flushing operation.
 *
 * Extract the QoS stats representing the history of the current continuous
 * pipeline playback period.
 *
 * When @format is @GST_FORMAT_UNDEFINED both @dropped and @processed are
 * invalid. Values of -1 for either @processed or @dropped mean unknown values.
 *
 * MT safe.
 *
 * Since: 0.10.29
 */
void
gst_message_parse_qos_stats (GstMessage * message, GstFormat * format,
    guint64 * processed, guint64 * dropped)
{
  GstStructure *structure;

  g_return_if_fail (GST_IS_MESSAGE (message));
  g_return_if_fail (GST_MESSAGE_TYPE (message) == GST_MESSAGE_QOS);

  structure = GST_MESSAGE_STRUCTURE (message);
  gst_structure_id_get (structure,
      GST_QUARK (FORMAT), GST_TYPE_FORMAT, format,
      GST_QUARK (PROCESSED), G_TYPE_UINT64, processed,
      GST_QUARK (DROPPED), G_TYPE_UINT64, dropped, NULL);
}

/**
 * gst_message_new_progress:
 * @src: The object originating the message.
 * @type: a #GstProgressType
 * @code: a progress code
 * @text: free, user visible text describing the progress
 *
 * Progress messages are posted by elements when they use an asynchronous task
 * to perform actions triggered by a state change.
 *
 * @code contains a well defined string describing the action.
 * @test should contain a user visible string detailing the current action.
 *
 * Returns: (transfer full): The new qos message.
 *
 * Since: 0.10.33
 */
GstMessage *
gst_message_new_progress (GstObject * src, GstProgressType type,
    const gchar * code, const gchar * text)
{
  GstMessage *message;
  GstStructure *structure;
  gint percent = 100, timeout = -1;

  g_return_val_if_fail (code != NULL, NULL);
  g_return_val_if_fail (text != NULL, NULL);

  if (type == GST_PROGRESS_TYPE_START || type == GST_PROGRESS_TYPE_CONTINUE)
    percent = 0;

  structure = gst_structure_id_new (GST_QUARK (MESSAGE_PROGRESS),
      GST_QUARK (TYPE), GST_TYPE_PROGRESS_TYPE, type,
      GST_QUARK (CODE), G_TYPE_STRING, code,
      GST_QUARK (TEXT), G_TYPE_STRING, text,
      GST_QUARK (PERCENT), G_TYPE_INT, percent,
      GST_QUARK (TIMEOUT), G_TYPE_INT, timeout, NULL);
  message = gst_message_new_custom (GST_MESSAGE_PROGRESS, src, structure);

  return message;
}

/**
 * gst_message_parse_progress:
 * @message: A valid #GstMessage of type GST_MESSAGE_PROGRESS.
 * @type: (out) (allow-none): location for the type
 * @code: (out) (allow-none) (transfer full): location for the code
 * @text: (out) (allow-none) (transfer full): location for the text
 *
 * Parses the progress @type, @code and @text.
 *
 * Since: 0.10.33
 */
void
gst_message_parse_progress (GstMessage * message, GstProgressType * type,
    gchar ** code, gchar ** text)
{
  GstStructure *structure;

  g_return_if_fail (GST_IS_MESSAGE (message));
  g_return_if_fail (GST_MESSAGE_TYPE (message) == GST_MESSAGE_PROGRESS);

  structure = GST_MESSAGE_STRUCTURE (message);
  gst_structure_id_get (structure,
      GST_QUARK (TYPE), GST_TYPE_PROGRESS_TYPE, type,
      GST_QUARK (CODE), G_TYPE_STRING, code,
      GST_QUARK (TEXT), G_TYPE_STRING, text, NULL);
}<|MERGE_RESOLUTION|>--- conflicted
+++ resolved
@@ -1093,12 +1093,8 @@
 
   structure = GST_MESSAGE_STRUCTURE (message);
   if (mode)
-<<<<<<< HEAD
-    *mode = g_value_get_enum (gst_structure_id_get_value (structure,
-=======
     *mode = (GstBufferingMode)
-        g_value_get_enum (gst_structure_id_get_value (message->structure,
->>>>>>> 185ab7f3
+        g_value_get_enum (gst_structure_id_get_value (structure,
             GST_QUARK (BUFFERING_MODE)));
   if (avg_in)
     *avg_in = g_value_get_int (gst_structure_id_get_value (structure,
@@ -1153,28 +1149,16 @@
 
   structure = GST_MESSAGE_STRUCTURE (message);
   if (oldstate)
-<<<<<<< HEAD
-    *oldstate =
+    *oldstate = (GstState)
         g_value_get_enum (gst_structure_id_get_value (structure,
             GST_QUARK (OLD_STATE)));
   if (newstate)
-    *newstate =
+    *newstate = (GstState)
         g_value_get_enum (gst_structure_id_get_value (structure,
             GST_QUARK (NEW_STATE)));
   if (pending)
-    *pending = g_value_get_enum (gst_structure_id_get_value (structure,
-=======
-    *oldstate = (GstState)
-        g_value_get_enum (gst_structure_id_get_value (message->structure,
-            GST_QUARK (OLD_STATE)));
-  if (newstate)
-    *newstate = (GstState)
-        g_value_get_enum (gst_structure_id_get_value (message->structure,
-            GST_QUARK (NEW_STATE)));
-  if (pending)
     *pending = (GstState)
-        g_value_get_enum (gst_structure_id_get_value (message->structure,
->>>>>>> 185ab7f3
+        g_value_get_enum (gst_structure_id_get_value (structure,
             GST_QUARK (PENDING_STATE)));
 }
 
@@ -1301,12 +1285,8 @@
   g_return_if_fail (G_VALUE_TYPE (owner_gvalue) == GST_TYPE_ELEMENT);
 
   if (type)
-<<<<<<< HEAD
-    *type = g_value_get_enum (gst_structure_id_get_value (structure,
-=======
     *type = (GstStructureChangeType)
-        g_value_get_enum (gst_structure_id_get_value (message->structure,
->>>>>>> 185ab7f3
+        g_value_get_enum (gst_structure_id_get_value (structure,
             GST_QUARK (TYPE)));
   if (owner)
     *owner = (GstElement *) g_value_get_object (owner_gvalue);
@@ -1478,13 +1458,8 @@
 
   structure = GST_MESSAGE_STRUCTURE (message);
   if (format)
-<<<<<<< HEAD
-    *format =
+    *format = (GstFormat)
         g_value_get_enum (gst_structure_id_get_value (structure,
-=======
-    *format = (GstFormat)
-        g_value_get_enum (gst_structure_id_get_value (message->structure,
->>>>>>> 185ab7f3
             GST_QUARK (FORMAT)));
   if (position)
     *position =
@@ -1513,13 +1488,8 @@
 
   structure = GST_MESSAGE_STRUCTURE (message);
   if (format)
-<<<<<<< HEAD
-    *format =
+    *format = (GstFormat)
         g_value_get_enum (gst_structure_id_get_value (structure,
-=======
-    *format = (GstFormat)
-        g_value_get_enum (gst_structure_id_get_value (message->structure,
->>>>>>> 185ab7f3
             GST_QUARK (FORMAT)));
   if (position)
     *position =
@@ -1551,13 +1521,8 @@
 
   structure = GST_MESSAGE_STRUCTURE (message);
   if (format)
-<<<<<<< HEAD
-    *format =
+    *format = (GstFormat)
         g_value_get_enum (gst_structure_id_get_value (structure,
-=======
-    *format = (GstFormat)
-        g_value_get_enum (gst_structure_id_get_value (message->structure,
->>>>>>> 185ab7f3
             GST_QUARK (FORMAT)));
   if (duration)
     *duration =
@@ -1610,12 +1575,8 @@
 
   structure = GST_MESSAGE_STRUCTURE (message);
   if (state)
-<<<<<<< HEAD
-    *state = g_value_get_enum (gst_structure_id_get_value (structure,
-=======
     *state = (GstState)
-        g_value_get_enum (gst_structure_id_get_value (message->structure,
->>>>>>> 185ab7f3
+        g_value_get_enum (gst_structure_id_get_value (structure,
             GST_QUARK (NEW_STATE)));
 }
 
@@ -1678,12 +1639,8 @@
   g_return_if_fail (owner_gvalue != NULL);
 
   if (type)
-<<<<<<< HEAD
-    *type = g_value_get_enum (gst_structure_id_get_value (structure,
-=======
     *type = (GstStreamStatusType)
-        g_value_get_enum (gst_structure_id_get_value (message->structure,
->>>>>>> 185ab7f3
+        g_value_get_enum (gst_structure_id_get_value (structure,
             GST_QUARK (TYPE)));
   if (owner)
     *owner = (GstElement *) g_value_get_object (owner_gvalue);
