--- conflicted
+++ resolved
@@ -320,9 +320,6 @@
   guint payload_len, hdr_len, offset;
   guint len_offs;
   GstClockTime timestamp;
-  gpointer bufdata;
-  guint8 *data;
-  gsize bufsize;
   GstRTPBuffer rtpbuf;
 
   depay = GST_RTP_ASF_DEPAY (depayload);
@@ -345,6 +342,7 @@
 
   do {
     guint packet_len;
+    gsize plen;
 
     /* packet header is at least 4 bytes */
     if (payload_len < 4)
@@ -462,39 +460,20 @@
       return NULL;
 
     /* we need to pad with zeroes to packet_size if it's smaller */
-<<<<<<< HEAD
-    bufdata = gst_buffer_map (outbuf, &bufsize, NULL, GST_MAP_READ);
-    g_assert (packet_len == bufsize);
-    packet_len = bufsize;
-    if (packet_len < depay->packet_size) {
-=======
-    if (GST_BUFFER_SIZE (outbuf) < depay->packet_size) {
->>>>>>> 19f1c38d
+    plen = gst_buffer_get_size (outbuf);
+    if (plen < depay->packet_size) {
       GstBuffer *tmp;
-      gint plen = GST_BUFFER_SIZE (outbuf);
 
       GST_LOG_OBJECT (depay, "padding buffer size %d to packet size %d",
           plen, depay->packet_size);
+
       tmp = gst_buffer_new_and_alloc (depay->packet_size);
-<<<<<<< HEAD
-      gst_buffer_copy_into (tmp, outbuf, GST_BUFFER_COPY_ALL, 0, packet_len);
-      gst_buffer_unmap (outbuf, bufdata, bufsize);
+      gst_buffer_copy_into (tmp, outbuf, GST_BUFFER_COPY_ALL, 0, plen);
       gst_buffer_unref (outbuf);
       outbuf = tmp;
 
-      bufdata = gst_buffer_map (outbuf, &bufsize, NULL, GST_MAP_WRITE);
-      data = (guint8 *) bufdata;
-      memset (data + packet_len, 0, depay->packet_size - packet_len);
-      gst_rtp_asf_depay_set_padding (depay, outbuf,
-          depay->packet_size - packet_len);
-=======
-      memcpy (GST_BUFFER_DATA (tmp), GST_BUFFER_DATA (outbuf), plen);
-      gst_buffer_copy_metadata (tmp, outbuf, GST_BUFFER_COPY_ALL);
-      gst_buffer_unref (outbuf);
-      outbuf = tmp;
-      memset (GST_BUFFER_DATA (outbuf) + plen, 0, depay->packet_size - plen);
+      gst_buffer_memset (outbuf, plen, 0, depay->packet_size - plen);
       gst_rtp_asf_depay_set_padding (depay, outbuf, depay->packet_size - plen);
->>>>>>> 19f1c38d
     }
 
     if (!S)
@@ -508,7 +487,6 @@
 
     GST_BUFFER_TIMESTAMP (outbuf) = timestamp;
 
-    gst_buffer_unmap (outbuf, bufdata, bufsize);
     gst_base_rtp_depayload_push (depayload, outbuf);
 
     /* only apply the timestamp to the first buffer of this packet */
