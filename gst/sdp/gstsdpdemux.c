--- conflicted
+++ resolved
@@ -47,42 +47,11 @@
 #include "config.h"
 #endif
 
-<<<<<<< HEAD
-#include "gstsdpdemux.h"
-=======
 /* FIXME 0.11: suppress warnings for deprecated API such as GStaticRecMutex
  * with newer GLib versions (>= 2.31.0) */
 #define GLIB_DISABLE_DEPRECATION_WARNINGS
 
-#ifdef HAVE_UNISTD_H
-#include <unistd.h>
-#endif
-
-/* include GLIB for G_OS_WIN32 */
-#include <glib.h>
-
-#ifdef G_OS_WIN32
-#ifdef _MSC_VER
-#include <Winsock2.h>
-#endif
-/* ws2_32.dll has getaddrinfo and freeaddrinfo on Windows XP and later.
- *  * minwg32 headers check WINVER before allowing the use of these */
-#ifndef WINVER
-#define WINVER 0x0501
-#endif
-#include <ws2tcpip.h>
-#else
-#include <sys/socket.h>
-#include <netdb.h>
-#include <netinet/in.h>
-#endif
-
-#include <stdlib.h>
-#include <string.h>
-#include <locale.h>
-#include <stdio.h>
-#include <stdarg.h>
->>>>>>> 1cbd755a
+#include "gstsdpdemux.h"
 
 #include <gst/rtp/gstrtppayloads.h>
 #include <gst/sdp/gstsdpmessage.h>
