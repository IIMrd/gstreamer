--- conflicted
+++ resolved
@@ -173,12 +173,7 @@
   }
   gst_event_unref (evt);
 
-<<<<<<< HEAD
   return ret;
-=======
-  gst_element_class_add_static_pad_template (element_class, &sink_template);
-  gst_element_class_add_static_pad_template (element_class, &src_template);
->>>>>>> 2b2c0940
 }
 
 static void
