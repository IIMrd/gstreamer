--- conflicted
+++ resolved
@@ -227,16 +227,6 @@
           DEFAULT_PROP_ADD_BORDERS,
           G_PARAM_READWRITE | G_PARAM_STATIC_STRINGS));
 
-<<<<<<< HEAD
-  gst_element_class_set_details_simple (element_class,
-      "Video scaler", "Filter/Converter/Video/Scaler",
-      "Resizes video", "Wim Taymans <wim.taymans@chello.be>");
-
-  gst_element_class_add_pad_template (element_class,
-      gst_video_scale_sink_template_factory ());
-  gst_element_class_add_pad_template (element_class,
-      gst_video_scale_src_template_factory ());
-=======
   g_object_class_install_property (gobject_class, PROP_SHARPNESS,
       g_param_spec_double ("sharpness", "Sharpness",
           "Sharpness of filter", 0.0, 2.0, DEFAULT_PROP_SHARPNESS,
@@ -266,7 +256,15 @@
       g_param_spec_double ("envelope", "Envelope",
           "Size of filter envelope", 0.0, 5.0, DEFAULT_PROP_ENVELOPE,
           G_PARAM_CONSTRUCT | G_PARAM_READWRITE | G_PARAM_STATIC_STRINGS));
->>>>>>> 9a8a989a
+
+  gst_element_class_set_details_simple (element_class,
+      "Video scaler", "Filter/Converter/Video/Scaler",
+      "Resizes video", "Wim Taymans <wim.taymans@chello.be>");
+
+  gst_element_class_add_pad_template (element_class,
+      gst_video_scale_sink_template_factory ());
+  gst_element_class_add_pad_template (element_class,
+      gst_video_scale_src_template_factory ());
 
   trans_class->transform_caps =
       GST_DEBUG_FUNCPTR (gst_video_scale_transform_caps);
@@ -1163,7 +1161,7 @@
           vs_image_scale_4tap_RGBA (&dest[0], &src[0], videoscale->tmp_buf);
           break;
         case GST_VIDEO_SCALE_LANCZOS:
-          vs_image_scale_lanczos_AYUV (&dest, &src, videoscale->tmp_buf,
+          vs_image_scale_lanczos_AYUV (&dest[0], &src[0], videoscale->tmp_buf,
               videoscale->sharpness, videoscale->dither, videoscale->submethod,
               videoscale->envelope, videoscale->sharpen);
           break;
@@ -1308,13 +1306,13 @@
           vs_image_scale_4tap_Y (&dest[2], &src[2], videoscale->tmp_buf);
           break;
         case GST_VIDEO_SCALE_LANCZOS:
-          vs_image_scale_lanczos_Y (&dest, &src, videoscale->tmp_buf,
+          vs_image_scale_lanczos_Y (&dest[0], &src[0], videoscale->tmp_buf,
               videoscale->sharpness, videoscale->dither, videoscale->submethod,
               videoscale->envelope, videoscale->sharpen);
-          vs_image_scale_lanczos_Y (&dest_u, &src_u, videoscale->tmp_buf,
+          vs_image_scale_lanczos_Y (&dest[1], &src[1], videoscale->tmp_buf,
               videoscale->sharpness, videoscale->dither, videoscale->submethod,
               videoscale->envelope, videoscale->sharpen);
-          vs_image_scale_lanczos_Y (&dest_v, &src_v, videoscale->tmp_buf,
+          vs_image_scale_lanczos_Y (&dest[2], &src[2], videoscale->tmp_buf,
               videoscale->sharpness, videoscale->dither, videoscale->submethod,
               videoscale->envelope, videoscale->sharpen);
           break;
