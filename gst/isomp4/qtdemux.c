--- conflicted
+++ resolved
@@ -4005,10 +4005,8 @@
 
   /* try harder to query upstream size if we didn't get it the first time */
   if (seekable && stop == -1) {
-    GstFormat fmt = GST_FORMAT_BYTES;
-
     GST_DEBUG_OBJECT (demux, "doing duration query to fix up unset stop");
-    gst_pad_query_peer_duration (demux->sinkpad, &fmt, &stop);
+    gst_pad_query_peer_duration (demux->sinkpad, GST_FORMAT_BYTES, &stop);
   }
 
   /* if upstream doesn't know the size, it's likely that it's not seekable in
@@ -4058,13 +4056,9 @@
         guint32 fourcc;
         guint64 size;
 
-<<<<<<< HEAD
+        gst_qtdemux_check_seekability (demux);
+
         data = gst_adapter_map (demux->adapter, demux->neededbytes);
-=======
-        gst_qtdemux_check_seekability (demux);
-
-        data = gst_adapter_peek (demux->adapter, demux->neededbytes);
->>>>>>> 7b592ff1
 
         /* get fourcc/length, set neededbytes */
         extract_initial_length_and_fourcc ((guint8 *) data, demux->neededbytes,
@@ -5233,11 +5227,8 @@
   GstBuffer *buf = NULL;
   GstFlowReturn ret = GST_FLOW_OK;
   GstFlowReturn res = GST_FLOW_OK;
-<<<<<<< HEAD
   guint8 *bdata;
   gsize bsize;
-=======
->>>>>>> 7b592ff1
 
   offset = qtdemux->moof_offset;
   GST_DEBUG_OBJECT (qtdemux, "next moof at offset %" G_GUINT64_FORMAT, offset);
