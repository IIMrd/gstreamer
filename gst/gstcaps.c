/* GStreamer
 * Copyright (C) <2003> David A. Schleef <ds@schleef.org>
 *
 * This library is free software; you can redistribute it and/or
 * modify it under the terms of the GNU Library General Public
 * License as published by the Free Software Foundation; either
 * version 2 of the License, or (at your option) any later version.
 *
 * This library is distributed in the hope that it will be useful,
 * but WITHOUT ANY WARRANTY; without even the implied warranty of
 * MERCHANTABILITY or FITNESS FOR A PARTICULAR PURPOSE.  See the GNU
 * Library General Public License for more details.
 *
 * You should have received a copy of the GNU Library General Public
 * License along with this library; if not, write to the
 * Free Software Foundation, Inc., 59 Temple Place - Suite 330,
 * Boston, MA 02111-1307, USA.
 */

/**
 * SECTION:gstcaps
 * @short_description: Structure describing sets of media formats
 * @see_also: #GstStructure
 *
 * Caps (capabilities) are lighweight refcounted objects describing media types.
 * They are composed of an array of #GstStructure.
 *
 * Caps are exposed on #GstPadTemplate to describe all possible types a
 * given pad can handle. They are also stored in the #GstRegistry along with
 * a description of the #GstElement.
 *
 * Caps are exposed on the element pads using the gst_pad_get_caps() pad
 * function. This function describes the possible types that the pad can
 * handle or produce at runtime.
 *
 * Caps are also attached to buffers to describe to content of the data
 * pointed to by the buffer with gst_buffer_set_caps(). Caps attached to
 * a #GstBuffer allow for format negotiation upstream and downstream.
 *
 * A #GstCaps can be constructed with the following code fragment:
 *
 * <example>
 *  <title>Creating caps</title>
 *  <programlisting>
 *  GstCaps *caps;
 *  caps = gst_caps_new_simple ("video/x-raw",
 *       "format", G_TYPE_STRING, "I420"),
 *       "framerate", GST_TYPE_FRACTION, 25, 1,
 *       "pixel-aspect-ratio", GST_TYPE_FRACTION, 1, 1,
 *       "width", G_TYPE_INT, 320,
 *       "height", G_TYPE_INT, 240,
 *       NULL);
 *  </programlisting>
 * </example>
 *
 * A #GstCaps is fixed when it has no properties with ranges or lists. Use
 * gst_caps_is_fixed() to test for fixed caps. Only fixed caps can be
 * set on a #GstPad or #GstBuffer.
 *
 * Various methods exist to work with the media types such as subtracting
 * or intersecting.
 *
 * Last reviewed on 2007-02-13 (0.10.10)
 */

#ifdef HAVE_CONFIG_H
#include "config.h"
#endif
#include <string.h>
#include <signal.h>

#include "gst_private.h"
#include <gst/gst.h>
#include <gobject/gvaluecollector.h>

#define DEBUG_REFCOUNT


#define GST_CAPS_ARRAY(c) ((GPtrArray *)((c)->priv))

#define GST_CAPS_LEN(c)   (GST_CAPS_ARRAY(c)->len)

#define IS_WRITABLE(caps) \
  (GST_CAPS_REFCOUNT_VALUE (caps) == 1)

/* same as gst_caps_is_any () */
#define CAPS_IS_ANY(caps)				\
  (GST_CAPS_FLAGS(caps) & GST_CAPS_FLAGS_ANY)

/* same as gst_caps_is_empty () */
#define CAPS_IS_EMPTY(caps)				\
  (!CAPS_IS_ANY(caps) && CAPS_IS_EMPTY_SIMPLE(caps))

#define CAPS_IS_EMPTY_SIMPLE(caps)					\
  ((GST_CAPS_ARRAY (caps) == NULL) || (GST_CAPS_LEN (caps) == 0))

/* quick way to get a caps structure at an index without doing a type or array
 * length check */
#define gst_caps_get_structure_unchecked(caps, index) \
     ((GstStructure *)g_ptr_array_index (GST_CAPS_ARRAY (caps), (index)))
/* quick way to append a structure without checking the args */
#define gst_caps_append_structure_unchecked(caps, structure) G_STMT_START{\
  GstStructure *__s=structure;                                      \
  if (gst_structure_set_parent_refcount (__s, &GST_MINI_OBJECT_REFCOUNT(caps)))         \
    g_ptr_array_add (GST_CAPS_ARRAY (caps), __s);                             \
}G_STMT_END

/* lock to protect multiple invocations of static caps to caps conversion */
G_LOCK_DEFINE_STATIC (static_caps_lock);

static void gst_caps_transform_to_string (const GValue * src_value,
    GValue * dest_value);
static gboolean gst_caps_from_string_inplace (GstCaps * caps,
    const gchar * string);

GType _gst_caps_type = 0;

GST_DEFINE_MINI_OBJECT_TYPE (GstCaps, gst_caps);

void
_priv_gst_caps_initialize (void)
{
  _gst_caps_type = gst_caps_get_type ();

  g_value_register_transform_func (_gst_caps_type,
      G_TYPE_STRING, gst_caps_transform_to_string);
}

static GstCaps *
_gst_caps_copy (const GstCaps * caps)
{
  GstCaps *newcaps;
  GstStructure *structure;
  guint i, n;

  g_return_val_if_fail (GST_IS_CAPS (caps), NULL);

  newcaps = gst_caps_new_empty ();
  GST_CAPS_FLAGS (newcaps) = GST_CAPS_FLAGS (caps);
  n = GST_CAPS_LEN (caps);

  for (i = 0; i < n; i++) {
    structure = gst_caps_get_structure_unchecked (caps, i);
    gst_caps_append_structure (newcaps, gst_structure_copy (structure));
  }

  return newcaps;
}

/* creation/deletion */
static void
_gst_caps_free (GstCaps * caps)
{
  GstStructure *structure;
  guint i, len;

  /* The refcount must be 0, but since we're only called by gst_caps_unref,
   * don't bother testing. */
  len = GST_CAPS_LEN (caps);
  /* This can be used to get statistics about caps sizes */
  /*GST_CAT_INFO (GST_CAT_CAPS, "caps size: %d", len); */
  for (i = 0; i < len; i++) {
    structure = (GstStructure *) gst_caps_get_structure_unchecked (caps, i);
    gst_structure_set_parent_refcount (structure, NULL);
    gst_structure_free (structure);
  }
  g_ptr_array_free (GST_CAPS_ARRAY (caps), TRUE);

#ifdef DEBUG_REFCOUNT
  GST_CAT_LOG (GST_CAT_CAPS, "freeing caps %p", caps);
#endif
  g_slice_free1 (GST_MINI_OBJECT_SIZE (caps), caps);
}

static void
gst_caps_init (GstCaps * caps, gsize size)
{
  gst_mini_object_init (GST_MINI_OBJECT_CAST (caps), _gst_caps_type, size);

  caps->mini_object.copy = (GstMiniObjectCopyFunction) _gst_caps_copy;
  caps->mini_object.dispose = NULL;
  caps->mini_object.free = (GstMiniObjectFreeFunction) _gst_caps_free;

  /* the 32 has been determined by logging caps sizes in _gst_caps_free
   * but g_ptr_array uses 16 anyway if it expands once, so this does not help
   * in practise
   * GST_CAPS_ARRAY (caps) = g_ptr_array_sized_new (32);
   */
  caps->priv = g_ptr_array_new ();
}

/**
 * gst_caps_new_empty:
 *
 * Creates a new #GstCaps that is empty.  That is, the returned
 * #GstCaps contains no media formats.
 * Caller is responsible for unreffing the returned caps.
 *
 * Returns: (transfer full): the new #GstCaps
 */
GstCaps *
gst_caps_new_empty (void)
{
  GstCaps *caps;

  caps = g_slice_new (GstCaps);

  gst_caps_init (caps, sizeof (GstCaps));

#ifdef DEBUG_REFCOUNT
  GST_CAT_TRACE (GST_CAT_CAPS, "created caps %p", caps);
#endif

  return caps;
}

/**
 * gst_caps_new_any:
 *
 * Creates a new #GstCaps that indicates that it is compatible with
 * any media format.
 *
 * Returns: (transfer full): the new #GstCaps
 */
GstCaps *
gst_caps_new_any (void)
{
  GstCaps *caps = gst_caps_new_empty ();

  GST_CAPS_FLAG_SET (caps, GST_CAPS_FLAGS_ANY);

  return caps;
}

/**
 * gst_caps_new_simple:
 * @media_type: the media type of the structure
 * @fieldname: first field to set
 * @...: additional arguments
 *
 * Creates a new #GstCaps that contains one #GstStructure.  The
 * structure is defined by the arguments, which have the same format
 * as gst_structure_new().
 * Caller is responsible for unreffing the returned caps.
 *
 * Returns: (transfer full): the new #GstCaps
 */
GstCaps *
gst_caps_new_simple (const char *media_type, const char *fieldname, ...)
{
  GstCaps *caps;
  GstStructure *structure;
  va_list var_args;

  caps = gst_caps_new_empty ();

  va_start (var_args, fieldname);
  structure = gst_structure_new_valist (media_type, fieldname, var_args);
  va_end (var_args);

  if (structure)
    gst_caps_append_structure_unchecked (caps, structure);
  else
    gst_caps_replace (&caps, NULL);

  return caps;
}

/**
 * gst_caps_new_full:
 * @struct1: the first structure to add
 * @...: additional structures to add
 *
 * Creates a new #GstCaps and adds all the structures listed as
 * arguments.  The list must be NULL-terminated.  The structures
 * are not copied; the returned #GstCaps owns the structures.
 *
 * Returns: (transfer full): the new #GstCaps
 */
GstCaps *
gst_caps_new_full (GstStructure * struct1, ...)
{
  GstCaps *caps;
  va_list var_args;

  va_start (var_args, struct1);
  caps = gst_caps_new_full_valist (struct1, var_args);
  va_end (var_args);

  return caps;
}

/**
 * gst_caps_new_full_valist:
 * @structure: the first structure to add
 * @var_args: additional structures to add
 *
 * Creates a new #GstCaps and adds all the structures listed as
 * arguments.  The list must be NULL-terminated.  The structures
 * are not copied; the returned #GstCaps owns the structures.
 *
 * Returns: (transfer full): the new #GstCaps
 */
GstCaps *
gst_caps_new_full_valist (GstStructure * structure, va_list var_args)
{
  GstCaps *caps;

  caps = gst_caps_new_empty ();

  while (structure) {
    gst_caps_append_structure_unchecked (caps, structure);
    structure = va_arg (var_args, GstStructure *);
  }

  return caps;
}

<<<<<<< HEAD
=======
/**
 * gst_caps_copy:
 * @caps: the #GstCaps to copy
 *
 * Creates a new #GstCaps as a copy of the old @caps. The new caps will have a
 * refcount of 1, owned by the caller. The structures are copied as well.
 *
 * Note that this function is the semantic equivalent of a gst_caps_ref()
 * followed by a gst_caps_make_writable(). If you only want to hold on to a
 * reference to the data, you should use gst_caps_ref().
 *
 * When you are finished with the caps, call gst_caps_unref() on it.
 *
 * Returns: (transfer full): the new #GstCaps
 */
GstCaps *
gst_caps_copy (const GstCaps * caps)
{
  GstCaps *newcaps;
  GstStructure *structure;
  guint i, n;

  g_return_val_if_fail (GST_IS_CAPS (caps), NULL);

  newcaps = gst_caps_new_empty ();
  newcaps->flags = caps->flags;
  n = caps->structs->len;

  for (i = 0; i < n; i++) {
    structure = gst_caps_get_structure_unchecked (caps, i);
    gst_caps_append_structure_unchecked (newcaps,
        gst_structure_copy (structure));
  }

  return newcaps;
}

static void
_gst_caps_free (GstCaps * caps)
{
  GstStructure *structure;
  guint i, len;

  /* The refcount must be 0, but since we're only called by gst_caps_unref,
   * don't bother testing. */
  len = caps->structs->len;
  /* This can be used to get statistics about caps sizes */
  /*GST_CAT_INFO (GST_CAT_CAPS, "caps size: %d", len); */
  for (i = 0; i < len; i++) {
    structure = (GstStructure *) gst_caps_get_structure_unchecked (caps, i);
    gst_structure_set_parent_refcount (structure, NULL);
    gst_structure_free (structure);
  }
  g_ptr_array_free (caps->structs, TRUE);
#ifdef USE_POISONING
  memset (caps, 0xff, sizeof (GstCaps));
#endif

#ifdef DEBUG_REFCOUNT
  GST_CAT_TRACE (GST_CAT_CAPS, "freeing caps %p", caps);
#endif
  g_slice_free (GstCaps, caps);
}

/**
 * gst_caps_make_writable:
 * @caps: (transfer full): the #GstCaps to make writable
 *
 * Returns a writable copy of @caps.
 *
 * If there is only one reference count on @caps, the caller must be the owner,
 * and so this function will return the caps object unchanged. If on the other
 * hand there is more than one reference on the object, a new caps object will
 * be returned. The caller's reference on @caps will be removed, and instead the
 * caller will own a reference to the returned object.
 *
 * In short, this function unrefs the caps in the argument and refs the caps
 * that it returns. Don't access the argument after calling this function. See
 * also: gst_caps_ref().
 *
 * Returns: (transfer full): the same #GstCaps object.
 */
GstCaps *
gst_caps_make_writable (GstCaps * caps)
{
  GstCaps *copy;

  g_return_val_if_fail (caps != NULL, NULL);

  /* we are the only instance reffing this caps */
  if (IS_WRITABLE (caps))
    return caps;

  /* else copy */
  GST_CAT_DEBUG (GST_CAT_PERFORMANCE, "copy caps");
  copy = gst_caps_copy (caps);
  gst_caps_unref (caps);

  return copy;
}

/**
 * gst_caps_ref:
 * @caps: the #GstCaps to reference
 *
 * Add a reference to a #GstCaps object.
 *
 * From this point on, until the caller calls gst_caps_unref() or
 * gst_caps_make_writable(), it is guaranteed that the caps object will not
 * change. This means its structures won't change, etc. To use a #GstCaps
 * object, you must always have a refcount on it -- either the one made
 * implicitly by e.g. gst_caps_new_simple(), or via taking one explicitly with
 * this function.
 *
 * Returns: (transfer full): the same #GstCaps object.
 */
GstCaps *
gst_caps_ref (GstCaps * caps)
{
  g_return_val_if_fail (caps != NULL, NULL);

#ifdef DEBUG_REFCOUNT
  GST_CAT_TRACE (GST_CAT_REFCOUNTING, "%p %d->%d", caps,
      GST_CAPS_REFCOUNT_VALUE (caps), GST_CAPS_REFCOUNT_VALUE (caps) + 1);
#endif
  g_return_val_if_fail (GST_CAPS_REFCOUNT_VALUE (caps) > 0, NULL);

  g_atomic_int_inc (&caps->refcount);

  return caps;
}

/**
 * gst_caps_unref:
 * @caps: (transfer full): the #GstCaps to unref
 *
 * Unref a #GstCaps and free all its structures and the
 * structures' values when the refcount reaches 0.
 */
void
gst_caps_unref (GstCaps * caps)
{
  g_return_if_fail (caps != NULL);

#ifdef DEBUG_REFCOUNT
  GST_CAT_TRACE (GST_CAT_REFCOUNTING, "%p %d->%d", caps,
      GST_CAPS_REFCOUNT_VALUE (caps), GST_CAPS_REFCOUNT_VALUE (caps) - 1);
#endif

  g_return_if_fail (GST_CAPS_REFCOUNT_VALUE (caps) > 0);

  /* if we ended up with the refcount at zero, free the caps */
  if (G_UNLIKELY (g_atomic_int_dec_and_test (&caps->refcount)))
    _gst_caps_free (caps);
}

>>>>>>> 56b3acb0
GType
gst_static_caps_get_type (void)
{
  static GType staticcaps_type = 0;

  if (G_UNLIKELY (staticcaps_type == 0)) {
    staticcaps_type = g_pointer_type_register_static ("GstStaticCaps");
  }
  return staticcaps_type;
}


/**
 * gst_static_caps_get:
 * @static_caps: the #GstStaticCaps to convert
 *
 * Converts a #GstStaticCaps to a #GstCaps.
 *
 * Returns: (transfer full): a pointer to the #GstCaps. Unref after usage.
 *     Since the core holds an additional ref to the returned caps,
 *     use gst_caps_make_writable() on the returned caps to modify it.
 */
GstCaps *
gst_static_caps_get (GstStaticCaps * static_caps)
{
  GstCaps *caps;

  g_return_val_if_fail (static_caps != NULL, NULL);

  caps = (GstCaps *) static_caps;

  /* refcount is 0 when we need to convert */
  if (G_UNLIKELY (GST_CAPS_REFCOUNT_VALUE (caps) == 0)) {
    const char *string;
    GstCaps temp;

    G_LOCK (static_caps_lock);
    /* check if other thread already updated */
    if (G_UNLIKELY (GST_CAPS_REFCOUNT_VALUE (caps) > 0))
      goto done;

    string = static_caps->string;

    if (G_UNLIKELY (string == NULL))
      goto no_string;

    GST_CAT_TRACE (GST_CAT_CAPS, "creating %p", static_caps);

    /* we construct the caps on the stack, then copy over the struct into our
     * real caps, refcount last. We do this because we must leave the refcount
     * of the result caps to 0 so that other threads don't run away with the
     * caps while we are constructing it. */
    gst_caps_init (&temp, sizeof (GstCaps));

    /* convert to string */
    if (G_UNLIKELY (!gst_caps_from_string_inplace (&temp, string)))
      g_critical ("Could not convert static caps \"%s\"", string);

    gst_caps_init (caps, sizeof (GstCaps));
    /* now copy stuff over to the real caps. */
    GST_CAPS_FLAGS (caps) = GST_CAPS_FLAGS (&temp);
    caps->priv = GST_CAPS_ARRAY (&temp);

    GST_CAT_TRACE (GST_CAT_CAPS, "created %p", static_caps);
  done:
    G_UNLOCK (static_caps_lock);
  }
  /* ref the caps, makes it not writable */
  gst_caps_ref (caps);

  return caps;

  /* ERRORS */
no_string:
  {
    G_UNLOCK (static_caps_lock);
    g_warning ("static caps %p string is NULL", static_caps);
    return NULL;
  }
}

/**
 * gst_static_caps_cleanup:
 * @static_caps: the #GstStaticCaps to convert
 *
 * Clean up the caps contained in @static_caps when the refcount is 0.
 */
void
gst_static_caps_cleanup (GstStaticCaps * static_caps)
{
  GstCaps *caps = (GstCaps *) static_caps;

  /* FIXME: this is not threadsafe */
  if (GST_CAPS_REFCOUNT_VALUE (caps) == 1) {
    GstStructure *structure;
    guint i, clen;

    clen = GST_CAPS_LEN (caps);

    for (i = 0; i < clen; i++) {
      structure = (GstStructure *) gst_caps_get_structure (caps, i);
      gst_structure_set_parent_refcount (structure, NULL);
      gst_structure_free (structure);
    }
    g_ptr_array_free (GST_CAPS_ARRAY (caps), TRUE);
    GST_CAPS_REFCOUNT (caps) = 0;
  }
}

/* manipulation */

static GstStructure *
gst_caps_remove_and_get_structure (GstCaps * caps, guint idx)
{
  /* don't use index_fast, gst_caps_do_simplify relies on the order */
  GstStructure *s = g_ptr_array_remove_index (GST_CAPS_ARRAY (caps), idx);

  gst_structure_set_parent_refcount (s, NULL);
  return s;
}

/**
 * gst_caps_steal_structure:
 * @caps: the #GstCaps to retrieve from
 * @index: Index of the structure to retrieve
 *
 * Retrieves the stucture with the given index from the list of structures
 * contained in @caps. The caller becomes the owner of the returned structure.
 *
 * Returns: (transfer full): a pointer to the #GstStructure corresponding
 *     to @index.
 *
 * Since: 0.10.30
 */
GstStructure *
gst_caps_steal_structure (GstCaps * caps, guint index)
{
  g_return_val_if_fail (caps != NULL, NULL);
  g_return_val_if_fail (IS_WRITABLE (caps), NULL);

  if (G_UNLIKELY (index >= GST_CAPS_LEN (caps)))
    return NULL;

  return gst_caps_remove_and_get_structure (caps, index);
}

/**
 * gst_caps_append:
 * @caps1: the #GstCaps that will be appended to
 * @caps2: (transfer full): the #GstCaps to append
 *
 * Appends the structures contained in @caps2 to @caps1. The structures in
 * @caps2 are not copied -- they are transferred to @caps1, and then @caps2 is
 * freed. If either caps is ANY, the resulting caps will be ANY.
 */
void
gst_caps_append (GstCaps * caps1, GstCaps * caps2)
{
  GstStructure *structure;
  int i;

  g_return_if_fail (GST_IS_CAPS (caps1));
  g_return_if_fail (GST_IS_CAPS (caps2));
  g_return_if_fail (IS_WRITABLE (caps1));
  g_return_if_fail (IS_WRITABLE (caps2));

  if (G_UNLIKELY (CAPS_IS_ANY (caps1) || CAPS_IS_ANY (caps2))) {
    /* FIXME: this leaks */
    GST_CAPS_FLAGS (caps1) |= GST_CAPS_FLAGS_ANY;
    for (i = GST_CAPS_LEN (caps2) - 1; i >= 0; i--) {
      structure = gst_caps_remove_and_get_structure (caps2, i);
      gst_structure_free (structure);
    }
  } else {
    for (i = GST_CAPS_LEN (caps2); i; i--) {
      structure = gst_caps_remove_and_get_structure (caps2, 0);
      gst_caps_append_structure_unchecked (caps1, structure);
    }
  }
  gst_caps_unref (caps2);       /* guaranteed to free it */
}

/**
 * gst_caps_merge:
 * @caps1: the #GstCaps that will take the new entries
 * @caps2: (transfer full): the #GstCaps to merge in
 *
 * Appends the structures contained in @caps2 to @caps1 if they are not yet
 * expressed by @caps1. The structures in @caps2 are not copied -- they are
 * transferred to @caps1, and then @caps2 is freed.
 * If either caps is ANY, the resulting caps will be ANY.
 *
 * Since: 0.10.10
 */
void
gst_caps_merge (GstCaps * caps1, GstCaps * caps2)
{
  GstStructure *structure;
  int i;

  g_return_if_fail (GST_IS_CAPS (caps1));
  g_return_if_fail (GST_IS_CAPS (caps2));
  g_return_if_fail (IS_WRITABLE (caps1));
  g_return_if_fail (IS_WRITABLE (caps2));

  if (G_UNLIKELY (CAPS_IS_ANY (caps1))) {
    for (i = GST_CAPS_LEN (caps2) - 1; i >= 0; i--) {
      structure = gst_caps_remove_and_get_structure (caps2, i);
      gst_structure_free (structure);
    }
  } else if (G_UNLIKELY (CAPS_IS_ANY (caps2))) {
    GST_CAPS_FLAGS (caps1) |= GST_CAPS_FLAGS_ANY;
    for (i = GST_CAPS_LEN (caps1) - 1; i >= 0; i--) {
      structure = gst_caps_remove_and_get_structure (caps1, i);
      gst_structure_free (structure);
    }
  } else {
    for (i = GST_CAPS_LEN (caps2); i; i--) {
      structure = gst_caps_remove_and_get_structure (caps2, 0);
      gst_caps_merge_structure (caps1, structure);
    }
    /* this is too naive
       GstCaps *com = gst_caps_intersect (caps1, caps2);
       GstCaps *add = gst_caps_subtract (caps2, com);

       GST_DEBUG ("common : %d", gst_caps_get_size (com));
       GST_DEBUG ("adding : %d", gst_caps_get_size (add));
       gst_caps_append (caps1, add);
       gst_caps_unref (com);
     */
  }
  gst_caps_unref (caps2);       /* guaranteed to free it */
}

/**
 * gst_caps_append_structure:
 * @caps: the #GstCaps that will be appended to
 * @structure: (transfer full): the #GstStructure to append
 *
 * Appends @structure to @caps.  The structure is not copied; @caps
 * becomes the owner of @structure.
 */
void
gst_caps_append_structure (GstCaps * caps, GstStructure * structure)
{
  g_return_if_fail (GST_IS_CAPS (caps));
  g_return_if_fail (IS_WRITABLE (caps));

  if (G_LIKELY (structure)) {
    gst_caps_append_structure_unchecked (caps, structure);
  }
}

/**
 * gst_caps_remove_structure:
 * @caps: the #GstCaps to remove from
 * @idx: Index of the structure to remove
 *
 * removes the stucture with the given index from the list of structures
 * contained in @caps.
 */
void
gst_caps_remove_structure (GstCaps * caps, guint idx)
{
  GstStructure *structure;

  g_return_if_fail (caps != NULL);
  g_return_if_fail (idx <= gst_caps_get_size (caps));
  g_return_if_fail (IS_WRITABLE (caps));

  structure = gst_caps_remove_and_get_structure (caps, idx);
  gst_structure_free (structure);
}

/**
 * gst_caps_merge_structure:
 * @caps: the #GstCaps that will the new structure
 * @structure: (transfer full): the #GstStructure to merge
 *
 * Appends @structure to @caps if its not already expressed by @caps.  The
 * structure is not copied; @caps becomes the owner of @structure.
 */
void
gst_caps_merge_structure (GstCaps * caps, GstStructure * structure)
{
  g_return_if_fail (GST_IS_CAPS (caps));
  g_return_if_fail (IS_WRITABLE (caps));

  if (G_LIKELY (structure)) {
    GstStructure *structure1;
    int i;
    gboolean unique = TRUE;

    /* check each structure */
    for (i = GST_CAPS_LEN (caps) - 1; i >= 0; i--) {
      structure1 = gst_caps_get_structure_unchecked (caps, i);
      /* if structure is a subset of structure1, then skip it */
      if (gst_structure_is_subset (structure, structure1)) {
        unique = FALSE;
        break;
      }
    }
    if (unique) {
      gst_caps_append_structure_unchecked (caps, structure);
    } else {
      gst_structure_free (structure);
    }
  }
}

/**
 * gst_caps_get_size:
 * @caps: a #GstCaps
 *
 * Gets the number of structures contained in @caps.
 *
 * Returns: the number of structures that @caps contains
 */
guint
gst_caps_get_size (const GstCaps * caps)
{
  g_return_val_if_fail (GST_IS_CAPS (caps), 0);

  return GST_CAPS_LEN (caps);
}

/**
 * gst_caps_get_structure:
 * @caps: a #GstCaps
 * @index: the index of the structure
 *
 * Finds the structure in @caps that has the index @index, and
 * returns it.
 *
 * WARNING: This function takes a const GstCaps *, but returns a
 * non-const GstStructure *.  This is for programming convenience --
 * the caller should be aware that structures inside a constant
 * #GstCaps should not be modified. However, if you know the caps
 * are writable, either because you have just copied them or made
 * them writable with gst_caps_make_writable(), you may modify the
 * structure returned in the usual way, e.g. with functions like
 * gst_structure_set().
 *
 * You do not need to free or unref the structure returned, it
 * belongs to the #GstCaps.
 *
 * Returns: (transfer none): a pointer to the #GstStructure corresponding
 *     to @index
 */
GstStructure *
gst_caps_get_structure (const GstCaps * caps, guint index)
{
  g_return_val_if_fail (GST_IS_CAPS (caps), NULL);
  g_return_val_if_fail (index < GST_CAPS_LEN (caps), NULL);

  return gst_caps_get_structure_unchecked (caps, index);
}

/**
 * gst_caps_copy_nth:
 * @caps: the #GstCaps to copy
 * @nth: the nth structure to copy
 *
 * Creates a new #GstCaps and appends a copy of the nth structure
 * contained in @caps.
 *
 * Returns: (transfer full): the new #GstCaps
 */
GstCaps *
gst_caps_copy_nth (const GstCaps * caps, guint nth)
{
  GstCaps *newcaps;
  GstStructure *structure;

  g_return_val_if_fail (GST_IS_CAPS (caps), NULL);

  newcaps = gst_caps_new_empty ();
  GST_CAPS_FLAGS (newcaps) = GST_CAPS_FLAGS (caps);

  if (G_LIKELY (GST_CAPS_LEN (caps) > nth)) {
    structure = gst_caps_get_structure_unchecked (caps, nth);
    gst_caps_append_structure_unchecked (newcaps,
        gst_structure_copy (structure));
  }

  return newcaps;
}

/**
 * gst_caps_truncate:
 * @caps: the #GstCaps to truncate
 *
 * Destructively discard all but the first structure from @caps. Useful when
 * fixating. @caps must be writable.
 */
void
gst_caps_truncate (GstCaps * caps)
{
  gint i;

  g_return_if_fail (GST_IS_CAPS (caps));
  g_return_if_fail (IS_WRITABLE (caps));

  i = GST_CAPS_LEN (caps) - 1;

  while (i > 0)
    gst_caps_remove_structure (caps, i--);
}

/**
 * gst_caps_set_value:
 * @caps: a writable caps
 * @field: name of the field to set
 * @value: value to set the field to
 *
 * Sets the given @field on all structures of @caps to the given @value.
 * This is a convenience function for calling gst_structure_set_value() on
 * all structures of @caps.
 *
 * Since: 0.10.26
 **/
void
gst_caps_set_value (GstCaps * caps, const char *field, const GValue * value)
{
  guint i, len;

  g_return_if_fail (GST_IS_CAPS (caps));
  g_return_if_fail (IS_WRITABLE (caps));
  g_return_if_fail (field != NULL);
  g_return_if_fail (G_IS_VALUE (value));

  len = GST_CAPS_LEN (caps);
  for (i = 0; i < len; i++) {
    GstStructure *structure = gst_caps_get_structure_unchecked (caps, i);
    gst_structure_set_value (structure, field, value);
  }
}

/**
 * gst_caps_set_simple_valist:
 * @caps: the #GstCaps to set
 * @field: first field to set
 * @varargs: additional parameters
 *
 * Sets fields in a #GstCaps.  The arguments must be passed in the same
 * manner as gst_structure_set(), and be NULL-terminated.
 * <note>Prior to GStreamer version 0.10.26, this function failed when
 * @caps was not simple. If your code needs to work with those versions
 * of GStreamer, you may only call this function when GST_CAPS_IS_SIMPLE()
 * is %TRUE for @caps.</note>
 */
void
gst_caps_set_simple_valist (GstCaps * caps, const char *field, va_list varargs)
{
  GValue value = { 0, };

  g_return_if_fail (GST_IS_CAPS (caps));
  g_return_if_fail (IS_WRITABLE (caps));

  while (field) {
    GType type;
    char *err;

    type = va_arg (varargs, GType);

    if (G_UNLIKELY (type == G_TYPE_DATE)) {
      g_warning ("Don't use G_TYPE_DATE, use GST_TYPE_DATE instead\n");
      type = GST_TYPE_DATE;
    }
    G_VALUE_COLLECT_INIT (&value, type, varargs, 0, &err);
    if (G_UNLIKELY (err)) {
      g_critical ("%s", err);
      return;
    }

    gst_caps_set_value (caps, field, &value);

    g_value_unset (&value);

    field = va_arg (varargs, const gchar *);
  }
}

/**
 * gst_caps_set_simple:
 * @caps: the #GstCaps to set
 * @field: first field to set
 * @...: additional parameters
 *
 * Sets fields in a #GstCaps.  The arguments must be passed in the same
 * manner as gst_structure_set(), and be NULL-terminated.
 * <note>Prior to GStreamer version 0.10.26, this function failed when
 * @caps was not simple. If your code needs to work with those versions
 * of GStreamer, you may only call this function when GST_CAPS_IS_SIMPLE()
 * is %TRUE for @caps.</note>
 */
void
gst_caps_set_simple (GstCaps * caps, const char *field, ...)
{
  va_list var_args;

  g_return_if_fail (GST_IS_CAPS (caps));
  g_return_if_fail (IS_WRITABLE (caps));

  va_start (var_args, field);
  gst_caps_set_simple_valist (caps, field, var_args);
  va_end (var_args);
}

/* tests */

/**
 * gst_caps_is_any:
 * @caps: the #GstCaps to test
 *
 * Determines if @caps represents any media format.
 *
 * Returns: TRUE if @caps represents any format.
 */
gboolean
gst_caps_is_any (const GstCaps * caps)
{
  g_return_val_if_fail (GST_IS_CAPS (caps), FALSE);

  return (CAPS_IS_ANY (caps));
}

/**
 * gst_caps_is_empty:
 * @caps: the #GstCaps to test
 *
 * Determines if @caps represents no media formats.
 *
 * Returns: TRUE if @caps represents no formats.
 */
gboolean
gst_caps_is_empty (const GstCaps * caps)
{
  g_return_val_if_fail (GST_IS_CAPS (caps), FALSE);

  if (CAPS_IS_ANY (caps))
    return FALSE;

  return CAPS_IS_EMPTY_SIMPLE (caps);
}

static gboolean
gst_caps_is_fixed_foreach (GQuark field_id, const GValue * value,
    gpointer unused)
{
  return gst_value_is_fixed (value);
}

/**
 * gst_caps_is_fixed:
 * @caps: the #GstCaps to test
 *
 * Fixed #GstCaps describe exactly one format, that is, they have exactly
 * one structure, and each field in the structure describes a fixed type.
 * Examples of non-fixed types are GST_TYPE_INT_RANGE and GST_TYPE_LIST.
 *
 * Returns: TRUE if @caps is fixed
 */
gboolean
gst_caps_is_fixed (const GstCaps * caps)
{
  GstStructure *structure;

  g_return_val_if_fail (GST_IS_CAPS (caps), FALSE);

  if (GST_CAPS_LEN (caps) != 1)
    return FALSE;

  structure = gst_caps_get_structure_unchecked (caps, 0);

  return gst_structure_foreach (structure, gst_caps_is_fixed_foreach, NULL);
}

/**
 * gst_caps_is_equal_fixed:
 * @caps1: the #GstCaps to test
 * @caps2: the #GstCaps to test
 *
 * Tests if two #GstCaps are equal.  This function only works on fixed
 * #GstCaps.
 *
 * Returns: TRUE if the arguments represent the same format
 */
gboolean
gst_caps_is_equal_fixed (const GstCaps * caps1, const GstCaps * caps2)
{
  GstStructure *struct1, *struct2;

  g_return_val_if_fail (gst_caps_is_fixed (caps1), FALSE);
  g_return_val_if_fail (gst_caps_is_fixed (caps2), FALSE);

  struct1 = gst_caps_get_structure_unchecked (caps1, 0);
  struct2 = gst_caps_get_structure_unchecked (caps2, 0);

  return gst_structure_is_equal (struct1, struct2);
}

/**
 * gst_caps_is_always_compatible:
 * @caps1: the #GstCaps to test
 * @caps2: the #GstCaps to test
 *
 * A given #GstCaps structure is always compatible with another if
 * every media format that is in the first is also contained in the
 * second.  That is, @caps1 is a subset of @caps2.
 *
 * Returns: TRUE if @caps1 is a subset of @caps2.
 */
gboolean
gst_caps_is_always_compatible (const GstCaps * caps1, const GstCaps * caps2)
{
  g_return_val_if_fail (GST_IS_CAPS (caps1), FALSE);
  g_return_val_if_fail (GST_IS_CAPS (caps2), FALSE);

  return gst_caps_is_subset (caps1, caps2);
}

/**
 * gst_caps_is_subset:
 * @subset: a #GstCaps
 * @superset: a potentially greater #GstCaps
 *
 * Checks if all caps represented by @subset are also represented by @superset.
 * <note>This function does not work reliably if optional properties for caps
 * are included on one caps and omitted on the other.</note>
 *
 * Returns: %TRUE if @subset is a subset of @superset
 */
gboolean
gst_caps_is_subset (const GstCaps * subset, const GstCaps * superset)
{
  GstStructure *s1, *s2;
  gboolean ret = TRUE;
  gint i, j;

  g_return_val_if_fail (subset != NULL, FALSE);
  g_return_val_if_fail (superset != NULL, FALSE);

  if (CAPS_IS_EMPTY (subset) || CAPS_IS_ANY (superset))
    return TRUE;
  if (CAPS_IS_ANY (subset) || CAPS_IS_EMPTY (superset))
    return FALSE;

  for (i = GST_CAPS_LEN (subset) - 1; i >= 0; i--) {
    for (j = GST_CAPS_LEN (superset) - 1; j >= 0; j--) {
      s1 = gst_caps_get_structure_unchecked (subset, i);
      s2 = gst_caps_get_structure_unchecked (superset, j);
      if (gst_structure_is_subset (s1, s2)) {
        /* If we found a superset, continue with the next
         * subset structure */
        break;
      }
    }
    /* If we found no superset for this subset structure
     * we return FALSE immediately */
    if (j == -1) {
      ret = FALSE;
      break;
    }
  }

  return ret;
}

/**
 * gst_caps_is_subset_structure:
 * @caps: a #GstCaps
 * @structure: a potential #GstStructure subset of @caps
 *
 * Checks if @structure is a subset of @caps. See gst_caps_is_subset()
 * for more information.
 *
 * Returns: %TRUE if @structure is a subset of @caps
 *
 * Since: 0.10.35
 */
gboolean
gst_caps_is_subset_structure (const GstCaps * caps,
    const GstStructure * structure)
{
  GstStructure *s;
  gint i;

  g_return_val_if_fail (caps != NULL, FALSE);
  g_return_val_if_fail (structure != NULL, FALSE);

  if (CAPS_IS_ANY (caps))
    return TRUE;
  if (CAPS_IS_EMPTY (caps))
    return FALSE;

  for (i = GST_CAPS_LEN (caps) - 1; i >= 0; i--) {
    s = gst_caps_get_structure_unchecked (caps, i);
    if (gst_structure_is_subset (structure, s)) {
      /* If we found a superset return TRUE */
      return TRUE;
    }
  }

  return FALSE;
}

/**
 * gst_caps_is_equal:
 * @caps1: a #GstCaps
 * @caps2: another #GstCaps
 *
 * Checks if the given caps represent the same set of caps.
 * <note>This function does not work reliably if optional properties for caps
 * are included on one caps and omitted on the other.</note>
 *
 * This function deals correctly with passing NULL for any of the caps.
 *
 * Returns: TRUE if both caps are equal.
 */
gboolean
gst_caps_is_equal (const GstCaps * caps1, const GstCaps * caps2)
{
  /* FIXME 0.11: NULL pointers are no valid Caps but indicate an error
   * So there should be an assertion that caps1 and caps2 != NULL */

  /* NULL <-> NULL is allowed here */
  if (G_UNLIKELY (caps1 == caps2))
    return TRUE;

  /* one of them NULL => they are different (can't be both NULL because
   * we checked that above) */
  if (G_UNLIKELY (caps1 == NULL || caps2 == NULL))
    return FALSE;

  if (G_UNLIKELY (gst_caps_is_fixed (caps1) && gst_caps_is_fixed (caps2)))
    return gst_caps_is_equal_fixed (caps1, caps2);

  return gst_caps_is_subset (caps1, caps2) && gst_caps_is_subset (caps2, caps1);
}

/* intersect operation */

/**
 * gst_caps_can_intersect:
 * @caps1: a #GstCaps to intersect
 * @caps2: a #GstCaps to intersect
 *
 * Tries intersecting @caps1 and @caps2 and reports whether the result would not
 * be empty
 *
 * Returns: %TRUE if intersection would be not empty
 *
 * Since: 0.10.25
 */
gboolean
gst_caps_can_intersect (const GstCaps * caps1, const GstCaps * caps2)
{
  guint64 i;                    /* index can be up to 2 * G_MAX_UINT */
  guint j, k, len1, len2;
  GstStructure *struct1;
  GstStructure *struct2;

  g_return_val_if_fail (GST_IS_CAPS (caps1), FALSE);
  g_return_val_if_fail (GST_IS_CAPS (caps2), FALSE);

  /* caps are exactly the same pointers */
  if (G_UNLIKELY (caps1 == caps2))
    return TRUE;

  /* empty caps on either side, return empty */
  if (G_UNLIKELY (CAPS_IS_EMPTY (caps1) || CAPS_IS_EMPTY (caps2)))
    return FALSE;

  /* one of the caps is any */
  if (G_UNLIKELY (CAPS_IS_ANY (caps1) || CAPS_IS_ANY (caps2)))
    return TRUE;

  /* run zigzag on top line then right line, this preserves the caps order
   * much better than a simple loop.
   *
   * This algorithm zigzags over the caps structures as demonstrated in
   * the folowing matrix:
   *
   *          caps1                              0  1  2  3
   *       +-------------     total distance:  +-------------
   *       | 1  2  4  7                      0 | 0  1  2  3
   * caps2 | 3  5  8 10                      1 | 1  2  3  4
   *       | 6  9 11 12                      2 | 2  3  4  5
   *
   * First we iterate over the caps1 structures (top line) intersecting
   * the structures diagonally down, then we iterate over the caps2
   * structures. The result is that the intersections are ordered based on the
   * sum of the indexes in the list.
   */
  len1 = GST_CAPS_LEN (caps1);
  len2 = GST_CAPS_LEN (caps2);
  for (i = 0; i < len1 + len2 - 1; i++) {
    /* superset index goes from 0 to sgst_caps_structure_intersectuperset->structs->len-1 */
    j = MIN (i, len1 - 1);
    /* subset index stays 0 until i reaches superset->structs->len, then it
     * counts up from 1 to subset->structs->len - 1 */
    k = (i > j) ? (i - j) : 0;  /* MAX (0, i - j) */

    /* now run the diagonal line, end condition is the left or bottom
     * border */
    while (k < len2) {
      struct1 = gst_caps_get_structure_unchecked (caps1, j);
      struct2 = gst_caps_get_structure_unchecked (caps2, k);

      if (gst_structure_can_intersect (struct1, struct2)) {
        return TRUE;
      }
      /* move down left */
      k++;
      if (G_UNLIKELY (j == 0))
        break;                  /* so we don't roll back to G_MAXUINT */
      j--;
    }
  }
  return FALSE;
}

static GstCaps *
gst_caps_intersect_zig_zag (const GstCaps * caps1, const GstCaps * caps2)
{
  guint64 i;                    /* index can be up to 2 * G_MAX_UINT */
  guint j, k, len1, len2;

  GstStructure *struct1;
  GstStructure *struct2;
  GstCaps *dest;
  GstStructure *istruct;

  /* caps are exactly the same pointers, just copy one caps */
  if (G_UNLIKELY (caps1 == caps2))
    return _gst_caps_copy (caps1);

  /* empty caps on either side, return empty */
  if (G_UNLIKELY (CAPS_IS_EMPTY (caps1) || CAPS_IS_EMPTY (caps2)))
    return gst_caps_new_empty ();

  /* one of the caps is any, just copy the other caps */
  if (G_UNLIKELY (CAPS_IS_ANY (caps1)))
    return _gst_caps_copy (caps2);
  if (G_UNLIKELY (CAPS_IS_ANY (caps2)))
    return _gst_caps_copy (caps1);

  dest = gst_caps_new_empty ();

  /* run zigzag on top line then right line, this preserves the caps order
   * much better than a simple loop.
   *
   * This algorithm zigzags over the caps structures as demonstrated in
   * the folowing matrix:
   *
   *          caps1
   *       +-------------
   *       | 1  2  4  7
   * caps2 | 3  5  8 10
   *       | 6  9 11 12
   *
   * First we iterate over the caps1 structures (top line) intersecting
   * the structures diagonally down, then we iterate over the caps2
   * structures.
   */
  len1 = GST_CAPS_LEN (caps1);
  len2 = GST_CAPS_LEN (caps2);
  for (i = 0; i < len1 + len2 - 1; i++) {
    /* caps1 index goes from 0 to GST_CAPS_LEN (caps1)-1 */
    j = MIN (i, len1 - 1);
    /* caps2 index stays 0 until i reaches GST_CAPS_LEN (caps1), then it counts
     * up from 1 to GST_CAPS_LEN (caps2) - 1 */
    k = (i > j) ? (i - j) : 0;  /* MAX (0, i - j) */

    /* now run the diagonal line, end condition is the left or bottom
     * border */
    while (k < len2) {
      struct1 = gst_caps_get_structure_unchecked (caps1, j);
      struct2 = gst_caps_get_structure_unchecked (caps2, k);

      istruct = gst_structure_intersect (struct1, struct2);

      gst_caps_merge_structure (dest, istruct);
      /* move down left */
      k++;
      if (G_UNLIKELY (j == 0))
        break;                  /* so we don't roll back to G_MAXUINT */
      j--;
    }
  }
  return dest;
}

/**
 * gst_caps_intersect_first:
 * @caps1: a #GstCaps to intersect
 * @caps2: a #GstCaps to intersect
 *
 * Creates a new #GstCaps that contains all the formats that are common
 * to both @caps1 and @caps2.
 *
 * Unlike @gst_caps_intersect, the returned caps will be ordered in a similar
 * fashion as @caps1.
 *
 * Returns: the new #GstCaps
 */
static GstCaps *
gst_caps_intersect_first (const GstCaps * caps1, const GstCaps * caps2)
{
  guint64 i;                    /* index can be up to 2 * G_MAX_UINT */
  guint j, len1, len2;

  GstStructure *struct1;
  GstStructure *struct2;
  GstCaps *dest;
  GstStructure *istruct;

  /* caps are exactly the same pointers, just copy one caps */
  if (G_UNLIKELY (caps1 == caps2))
    return gst_caps_copy (caps1);

  /* empty caps on either side, return empty */
  if (G_UNLIKELY (CAPS_IS_EMPTY (caps1) || CAPS_IS_EMPTY (caps2)))
    return gst_caps_new_empty ();

  /* one of the caps is any, just copy the other caps */
  if (G_UNLIKELY (CAPS_IS_ANY (caps1)))
    return gst_caps_copy (caps2);
  if (G_UNLIKELY (CAPS_IS_ANY (caps2)))
    return gst_caps_copy (caps1);

  dest = gst_caps_new_empty ();

  len1 = GST_CAPS_LEN (caps1);
  len2 = GST_CAPS_LEN (caps2);
  for (i = 0; i < len1; i++) {
    struct1 = gst_caps_get_structure_unchecked (caps1, i);
    for (j = 0; j < len2; j++) {
      struct2 = gst_caps_get_structure_unchecked (caps2, j);
      istruct = gst_structure_intersect (struct1, struct2);
      if (istruct)
        gst_caps_merge_structure (dest, istruct);
    }
  }

  return dest;
}

/**
 * gst_caps_intersect_full:
 * @caps1: a #GstCaps to intersect
 * @caps2: a #GstCaps to intersect
 * @mode: The intersection algorithm/mode to use
 *
 * Creates a new #GstCaps that contains all the formats that are common
 * to both @caps1 and @caps2, the order is defined by the #GstCapsIntersectMode
 * used.
 *
 * Returns: the new #GstCaps
 * Since: 0.10.33
 */
GstCaps *
gst_caps_intersect_full (const GstCaps * caps1, const GstCaps * caps2,
    GstCapsIntersectMode mode)
{
  g_return_val_if_fail (GST_IS_CAPS (caps1), NULL);
  g_return_val_if_fail (GST_IS_CAPS (caps2), NULL);

  switch (mode) {
    case GST_CAPS_INTERSECT_FIRST:
      return gst_caps_intersect_first (caps1, caps2);
    default:
      g_warning ("Unknown caps intersect mode: %d", mode);
      /* fallthrough */
    case GST_CAPS_INTERSECT_ZIG_ZAG:
      return gst_caps_intersect_zig_zag (caps1, caps2);
  }
}

/**
 * gst_caps_intersect:
 * @caps1: a #GstCaps to intersect
 * @caps2: a #GstCaps to intersect
 *
 * Creates a new #GstCaps that contains all the formats that are common
 * to both @caps1 and @caps2. Defaults to %GST_CAPS_INTERSECT_ZIG_ZAG mode.
 *
 * Returns: the new #GstCaps
 */
GstCaps *
gst_caps_intersect (const GstCaps * caps1, const GstCaps * caps2)
{
  return gst_caps_intersect_full (caps1, caps2, GST_CAPS_INTERSECT_ZIG_ZAG);
}


/* subtract operation */

typedef struct
{
  const GstStructure *subtract_from;
  GSList *put_into;
}
SubtractionEntry;

static gboolean
gst_caps_structure_subtract_field (GQuark field_id, const GValue * value,
    gpointer user_data)
{
  SubtractionEntry *e = user_data;
  GValue subtraction = { 0, };
  const GValue *other;
  GstStructure *structure;

  other = gst_structure_id_get_value (e->subtract_from, field_id);
  if (!other) {
    return FALSE;
  }
  if (!gst_value_subtract (&subtraction, other, value))
    return TRUE;
  if (gst_value_compare (&subtraction, other) == GST_VALUE_EQUAL) {
    g_value_unset (&subtraction);
    return FALSE;
  } else {
    structure = gst_structure_copy (e->subtract_from);
    gst_structure_id_set_value (structure, field_id, &subtraction);
    g_value_unset (&subtraction);
    e->put_into = g_slist_prepend (e->put_into, structure);
    return TRUE;
  }
}

static gboolean
gst_caps_structure_subtract (GSList ** into, const GstStructure * minuend,
    const GstStructure * subtrahend)
{
  SubtractionEntry e;
  gboolean ret;

  e.subtract_from = minuend;
  e.put_into = NULL;

  ret = gst_structure_foreach ((GstStructure *) subtrahend,
      gst_caps_structure_subtract_field, &e);
  if (ret) {
    *into = e.put_into;
  } else {
    GSList *walk;

    for (walk = e.put_into; walk; walk = g_slist_next (walk)) {
      gst_structure_free (walk->data);
    }
    g_slist_free (e.put_into);
  }
  return ret;
}

/**
 * gst_caps_subtract:
 * @minuend: #GstCaps to subtract from
 * @subtrahend: #GstCaps to subtract
 *
 * Subtracts the @subtrahend from the @minuend.
 * <note>This function does not work reliably if optional properties for caps
 * are included on one caps and omitted on the other.</note>
 *
 * Returns: the resulting caps
 */
GstCaps *
gst_caps_subtract (const GstCaps * minuend, const GstCaps * subtrahend)
{
  guint i, j, sublen;
  GstStructure *min;
  GstStructure *sub;
  GstCaps *dest = NULL, *src;

  g_return_val_if_fail (minuend != NULL, NULL);
  g_return_val_if_fail (subtrahend != NULL, NULL);

  if (CAPS_IS_EMPTY (minuend) || CAPS_IS_ANY (subtrahend)) {
    return gst_caps_new_empty ();
  }
  if (CAPS_IS_EMPTY_SIMPLE (subtrahend))
    return _gst_caps_copy (minuend);

  /* FIXME: Do we want this here or above?
     The reason we need this is that there is no definition about what
     ANY means for specific types, so it's not possible to reduce ANY partially
     You can only remove everything or nothing and that is done above.
     Note: there's a test that checks this behaviour. */
  g_return_val_if_fail (!CAPS_IS_ANY (minuend), NULL);
  sublen = GST_CAPS_LEN (subtrahend);
  g_assert (sublen > 0);

  src = _gst_caps_copy (minuend);
  for (i = 0; i < sublen; i++) {
    guint srclen;

    sub = gst_caps_get_structure_unchecked (subtrahend, i);
    if (dest) {
      gst_caps_unref (src);
      src = dest;
    }
    dest = gst_caps_new_empty ();
    srclen = GST_CAPS_LEN (src);
    for (j = 0; j < srclen; j++) {
      min = gst_caps_get_structure_unchecked (src, j);
      if (gst_structure_get_name_id (min) == gst_structure_get_name_id (sub)) {
        GSList *list;

        if (gst_caps_structure_subtract (&list, min, sub)) {
          GSList *walk;

          for (walk = list; walk; walk = g_slist_next (walk)) {
            gst_caps_append_structure_unchecked (dest,
                (GstStructure *) walk->data);
          }
          g_slist_free (list);
        } else {
          gst_caps_append_structure_unchecked (dest, gst_structure_copy (min));
        }
      } else {
        gst_caps_append_structure_unchecked (dest, gst_structure_copy (min));
      }
    }
    if (CAPS_IS_EMPTY_SIMPLE (dest)) {
      gst_caps_unref (src);
      return dest;
    }
  }

  gst_caps_unref (src);
  gst_caps_do_simplify (dest);
  return dest;
}

/* union operation */

#if 0
static GstStructure *
gst_caps_structure_union (const GstStructure * struct1,
    const GstStructure * struct2)
{
  int i;
  GstStructure *dest;
  const GstStructureField *field1;
  const GstStructureField *field2;
  int ret;

  /* FIXME this doesn't actually work */

  if (struct1->name != struct2->name)
    return NULL;

  dest = gst_structure_id_empty_new (struct1->name);

  for (i = 0; i < struct1->fields->len; i++) {
    GValue dest_value = { 0 };

    field1 = GST_STRUCTURE_FIELD (struct1, i);
    field2 = gst_structure_id_get_field (struct2, field1->name);

    if (field2 == NULL) {
      continue;
    } else {
      if (gst_value_union (&dest_value, &field1->value, &field2->value)) {
        gst_structure_set_value (dest, g_quark_to_string (field1->name),
            &dest_value);
      } else {
        ret = gst_value_compare (&field1->value, &field2->value);
      }
    }
  }

  return dest;
}
#endif

/**
 * gst_caps_union:
 * @caps1: a #GstCaps to union
 * @caps2: a #GstCaps to union
 *
 * Creates a new #GstCaps that contains all the formats that are in
 * either @caps1 and @caps2.
 *
 * Returns: the new #GstCaps
 */
GstCaps *
gst_caps_union (const GstCaps * caps1, const GstCaps * caps2)
{
  GstCaps *dest1;
  GstCaps *dest2;

  /* NULL pointers are no correct GstCaps */
  g_return_val_if_fail (caps1 != NULL, NULL);
  g_return_val_if_fail (caps2 != NULL, NULL);

  if (CAPS_IS_EMPTY (caps1))
    return _gst_caps_copy (caps2);

  if (CAPS_IS_EMPTY (caps2))
    return _gst_caps_copy (caps1);

  if (CAPS_IS_ANY (caps1) || CAPS_IS_ANY (caps2))
    return gst_caps_new_any ();

  dest1 = _gst_caps_copy (caps1);
  dest2 = _gst_caps_copy (caps2);
  gst_caps_append (dest1, dest2);

  gst_caps_do_simplify (dest1);
  return dest1;
}

/* normalize/simplify operations */

typedef struct _NormalizeForeach
{
  GstCaps *caps;
  GstStructure *structure;
}
NormalizeForeach;

static gboolean
gst_caps_normalize_foreach (GQuark field_id, const GValue * value, gpointer ptr)
{
  NormalizeForeach *nf = (NormalizeForeach *) ptr;
  GValue val = { 0 };
  guint i;

  if (G_VALUE_TYPE (value) == GST_TYPE_LIST) {
    guint len = gst_value_list_get_size (value);
    for (i = 1; i < len; i++) {
      const GValue *v = gst_value_list_get_value (value, i);
      GstStructure *structure = gst_structure_copy (nf->structure);

      gst_structure_id_set_value (structure, field_id, v);
      gst_caps_append_structure_unchecked (nf->caps, structure);
    }

    gst_value_init_and_copy (&val, gst_value_list_get_value (value, 0));
    gst_structure_id_set_value (nf->structure, field_id, &val);
    g_value_unset (&val);

    return FALSE;
  }
  return TRUE;
}

/**
 * gst_caps_normalize:
 * @caps: a #GstCaps to normalize
 *
 * Creates a new #GstCaps that represents the same set of formats as
 * @caps, but contains no lists.  Each list is expanded into separate
 * @GstStructures.
 *
 * Returns: the new #GstCaps
 */
GstCaps *
gst_caps_normalize (const GstCaps * caps)
{
  NormalizeForeach nf;
  GstCaps *newcaps;
  guint i;

  g_return_val_if_fail (GST_IS_CAPS (caps), NULL);

  newcaps = _gst_caps_copy (caps);
  nf.caps = newcaps;

  for (i = 0; i < gst_caps_get_size (newcaps); i++) {
    nf.structure = gst_caps_get_structure_unchecked (newcaps, i);

    while (!gst_structure_foreach (nf.structure,
            gst_caps_normalize_foreach, &nf));
  }

  return newcaps;
}

static gint
gst_caps_compare_structures (gconstpointer one, gconstpointer two)
{
  gint ret;
  const GstStructure *struct1 = *((const GstStructure **) one);
  const GstStructure *struct2 = *((const GstStructure **) two);

  /* FIXME: this orders alphabetically, but ordering the quarks might be faster
     So what's the best way? */
  ret = strcmp (gst_structure_get_name (struct1),
      gst_structure_get_name (struct2));
  if (ret)
    return ret;

  return gst_structure_n_fields (struct2) - gst_structure_n_fields (struct1);
}

typedef struct
{
  GQuark name;
  GValue value;
  GstStructure *compare;
}
UnionField;

static gboolean
gst_caps_structure_figure_out_union (GQuark field_id, const GValue * value,
    gpointer user_data)
{
  UnionField *u = user_data;
  const GValue *val = gst_structure_id_get_value (u->compare, field_id);

  if (!val) {
    if (u->name)
      g_value_unset (&u->value);
    return FALSE;
  }
  if (gst_value_compare (val, value) == GST_VALUE_EQUAL)
    return TRUE;
  if (u->name) {
    g_value_unset (&u->value);
    return FALSE;
  }
  u->name = field_id;
  gst_value_union (&u->value, val, value);
  return TRUE;
}

static gboolean
gst_caps_structure_simplify (GstStructure ** result,
    const GstStructure * simplify, GstStructure * compare)
{
  GSList *list;
  UnionField field = { 0, {0,}, NULL };

  /* try to subtract to get a real subset */
  if (gst_caps_structure_subtract (&list, simplify, compare)) {
    if (list == NULL) {         /* no result */
      *result = NULL;
      return TRUE;
    } else if (list->next == NULL) {    /* one result */
      *result = list->data;
      g_slist_free (list);
      return TRUE;
    } else {                    /* multiple results */
      g_slist_foreach (list, (GFunc) gst_structure_free, NULL);
      g_slist_free (list);
      list = NULL;
    }
  }

  /* try to union both structs */
  field.compare = compare;
  if (gst_structure_foreach ((GstStructure *) simplify,
          gst_caps_structure_figure_out_union, &field)) {
    gboolean ret = FALSE;

    /* now we know all of simplify's fields are the same in compare
     * but at most one field: field.name */
    if (G_IS_VALUE (&field.value)) {
      if (gst_structure_n_fields (simplify) == gst_structure_n_fields (compare)) {
        gst_structure_id_set_value (compare, field.name, &field.value);
        *result = NULL;
        ret = TRUE;
      }
      g_value_unset (&field.value);
    } else if (gst_structure_n_fields (simplify) <=
        gst_structure_n_fields (compare)) {
      /* compare is just more specific, will be optimized away later */
      /* FIXME: do this here? */
      GST_LOG ("found a case that will be optimized later.");
    } else {
      gchar *one = gst_structure_to_string (simplify);
      gchar *two = gst_structure_to_string (compare);

      GST_ERROR
          ("caps mismatch: structures %s and %s claim to be possible to unify, but aren't",
          one, two);
      g_free (one);
      g_free (two);
    }
    return ret;
  }

  return FALSE;
}

static void
gst_caps_switch_structures (GstCaps * caps, GstStructure * old,
    GstStructure * new, gint i)
{
  gst_structure_set_parent_refcount (old, NULL);
  gst_structure_free (old);
  gst_structure_set_parent_refcount (new, &GST_CAPS_REFCOUNT (caps));
  g_ptr_array_index (GST_CAPS_ARRAY (caps), i) = new;
}

/**
 * gst_caps_do_simplify:
 * @caps: a #GstCaps to simplify
 *
 * Modifies the given @caps inplace into a representation that represents the
 * same set of formats, but in a simpler form.  Component structures that are
 * identical are merged.  Component structures that have values that can be
 * merged are also merged.
 *
 * Returns: TRUE, if the caps could be simplified
 */
gboolean
gst_caps_do_simplify (GstCaps * caps)
{
  GstStructure *simplify, *compare, *result = NULL;
  gint i, j, start;
  gboolean changed = FALSE;

  g_return_val_if_fail (caps != NULL, FALSE);
  g_return_val_if_fail (IS_WRITABLE (caps), FALSE);

  if (gst_caps_get_size (caps) < 2)
    return FALSE;

  g_ptr_array_sort (GST_CAPS_ARRAY (caps), gst_caps_compare_structures);

  start = GST_CAPS_LEN (caps) - 1;
  for (i = GST_CAPS_LEN (caps) - 1; i >= 0; i--) {
    simplify = gst_caps_get_structure_unchecked (caps, i);
    if (gst_structure_get_name_id (simplify) !=
        gst_structure_get_name_id (gst_caps_get_structure_unchecked (caps,
                start)))
      start = i;
    for (j = start; j >= 0; j--) {
      if (j == i)
        continue;
      compare = gst_caps_get_structure_unchecked (caps, j);
      if (gst_structure_get_name_id (simplify) !=
          gst_structure_get_name_id (compare)) {
        break;
      }
      if (gst_caps_structure_simplify (&result, simplify, compare)) {
        if (result) {
          gst_caps_switch_structures (caps, simplify, result, i);
          simplify = result;
        } else {
          gst_caps_remove_structure (caps, i);
          start--;
          break;
        }
        changed = TRUE;
      }
    }
  }

  if (!changed)
    return FALSE;

  /* gst_caps_do_simplify (caps); */
  return TRUE;
}

/**
 * gst_caps_fixate:
 * @caps: a #GstCaps to fixate
 *
 * Modifies the given @caps inplace into a representation with only fixed
 * values. First the caps will be truncated and then the first structure will be
 * fixated with gst_structure_fixate(). @caps should be writable.
 */
void
gst_caps_fixate (GstCaps * caps)
{
  GstStructure *s;

  g_return_if_fail (GST_IS_CAPS (caps));
  g_return_if_fail (IS_WRITABLE (caps));

  /* default fixation */
  gst_caps_truncate (caps);
  s = gst_caps_get_structure (caps, 0);
  gst_structure_fixate (s);
}

/* utility */

/**
 * gst_caps_to_string:
 * @caps: a #GstCaps
 *
 * Converts @caps to a string representation.  This string representation
 * can be converted back to a #GstCaps by gst_caps_from_string().
 *
 * For debugging purposes its easier to do something like this:
 * |[
 * GST_LOG ("caps are %" GST_PTR_FORMAT, caps);
 * ]|
 * This prints the caps in human readble form.
 *
 * Returns: (transfer full): a newly allocated string representing @caps.
 */
gchar *
gst_caps_to_string (const GstCaps * caps)
{
  guint i, slen, clen;
  GString *s;

  /* NOTE:  This function is potentially called by the debug system,
   * so any calls to gst_log() (and GST_DEBUG(), GST_LOG(), etc.)
   * should be careful to avoid recursion.  This includes any functions
   * called by gst_caps_to_string.  In particular, calls should
   * not use the GST_PTR_FORMAT extension.  */

  if (caps == NULL) {
    return g_strdup ("NULL");
  }
  if (CAPS_IS_ANY (caps)) {
    return g_strdup ("ANY");
  }
  if (CAPS_IS_EMPTY_SIMPLE (caps)) {
    return g_strdup ("EMPTY");
  }

  /* estimate a rough string length to avoid unnecessary reallocs in GString */
  slen = 0;
  clen = GST_CAPS_LEN (caps);
  for (i = 0; i < clen; i++) {
    slen +=
        STRUCTURE_ESTIMATED_STRING_LEN (gst_caps_get_structure_unchecked (caps,
            i));
  }

  s = g_string_sized_new (slen);
  for (i = 0; i < clen; i++) {
    GstStructure *structure;

    if (i > 0) {
      /* ';' is now added by gst_structure_to_string */
      g_string_append_c (s, ' ');
    }

    structure = gst_caps_get_structure_unchecked (caps, i);
    priv_gst_structure_append_to_gstring (structure, s);
  }
  if (s->len && s->str[s->len - 1] == ';') {
    /* remove latest ';' */
    s->str[--s->len] = '\0';
  }
  return g_string_free (s, FALSE);
}

static gboolean
gst_caps_from_string_inplace (GstCaps * caps, const gchar * string)
{
  GstStructure *structure;
  gchar *s;

  if (strcmp ("ANY", string) == 0) {
    GST_CAPS_FLAGS (caps) = GST_CAPS_FLAGS_ANY;
    return TRUE;
  }
  if (strcmp ("EMPTY", string) == 0) {
    return TRUE;
  }

  structure = gst_structure_from_string (string, &s);
  if (structure == NULL) {
    return FALSE;
  }
  gst_caps_append_structure_unchecked (caps, structure);

  do {

    while (g_ascii_isspace (*s))
      s++;
    if (*s == '\0') {
      break;
    }
    structure = gst_structure_from_string (s, &s);
    if (structure == NULL) {
      return FALSE;
    }
    gst_caps_append_structure_unchecked (caps, structure);

  } while (TRUE);

  return TRUE;
}

/**
 * gst_caps_from_string:
 * @string: a string to convert to #GstCaps
 *
 * Converts @caps from a string representation.
 *
 * Returns: (transfer full): a newly allocated #GstCaps
 */
GstCaps *
gst_caps_from_string (const gchar * string)
{
  GstCaps *caps;

  g_return_val_if_fail (string, FALSE);

  caps = gst_caps_new_empty ();
  if (gst_caps_from_string_inplace (caps, string)) {
    return caps;
  } else {
    gst_caps_unref (caps);
    return NULL;
  }
}

static void
gst_caps_transform_to_string (const GValue * src_value, GValue * dest_value)
{
  g_return_if_fail (G_IS_VALUE (src_value));
  g_return_if_fail (G_IS_VALUE (dest_value));
  g_return_if_fail (G_VALUE_HOLDS (src_value, GST_TYPE_CAPS));
  g_return_if_fail (G_VALUE_HOLDS (dest_value, G_TYPE_STRING)
      || G_VALUE_HOLDS (dest_value, G_TYPE_POINTER));

<<<<<<< HEAD
  dest_value->data[0].v_pointer =
      gst_caps_to_string (src_value->data[0].v_pointer);
=======
  g_value_take_string (dest_value,
      gst_caps_to_string (gst_value_get_caps (src_value)));
}

static GstCaps *
gst_caps_copy_conditional (GstCaps * src)
{
  if (src) {
    return gst_caps_ref (src);
  } else {
    return NULL;
  }
>>>>>>> 56b3acb0
}<|MERGE_RESOLUTION|>--- conflicted
+++ resolved
@@ -316,165 +316,6 @@
   return caps;
 }
 
-<<<<<<< HEAD
-=======
-/**
- * gst_caps_copy:
- * @caps: the #GstCaps to copy
- *
- * Creates a new #GstCaps as a copy of the old @caps. The new caps will have a
- * refcount of 1, owned by the caller. The structures are copied as well.
- *
- * Note that this function is the semantic equivalent of a gst_caps_ref()
- * followed by a gst_caps_make_writable(). If you only want to hold on to a
- * reference to the data, you should use gst_caps_ref().
- *
- * When you are finished with the caps, call gst_caps_unref() on it.
- *
- * Returns: (transfer full): the new #GstCaps
- */
-GstCaps *
-gst_caps_copy (const GstCaps * caps)
-{
-  GstCaps *newcaps;
-  GstStructure *structure;
-  guint i, n;
-
-  g_return_val_if_fail (GST_IS_CAPS (caps), NULL);
-
-  newcaps = gst_caps_new_empty ();
-  newcaps->flags = caps->flags;
-  n = caps->structs->len;
-
-  for (i = 0; i < n; i++) {
-    structure = gst_caps_get_structure_unchecked (caps, i);
-    gst_caps_append_structure_unchecked (newcaps,
-        gst_structure_copy (structure));
-  }
-
-  return newcaps;
-}
-
-static void
-_gst_caps_free (GstCaps * caps)
-{
-  GstStructure *structure;
-  guint i, len;
-
-  /* The refcount must be 0, but since we're only called by gst_caps_unref,
-   * don't bother testing. */
-  len = caps->structs->len;
-  /* This can be used to get statistics about caps sizes */
-  /*GST_CAT_INFO (GST_CAT_CAPS, "caps size: %d", len); */
-  for (i = 0; i < len; i++) {
-    structure = (GstStructure *) gst_caps_get_structure_unchecked (caps, i);
-    gst_structure_set_parent_refcount (structure, NULL);
-    gst_structure_free (structure);
-  }
-  g_ptr_array_free (caps->structs, TRUE);
-#ifdef USE_POISONING
-  memset (caps, 0xff, sizeof (GstCaps));
-#endif
-
-#ifdef DEBUG_REFCOUNT
-  GST_CAT_TRACE (GST_CAT_CAPS, "freeing caps %p", caps);
-#endif
-  g_slice_free (GstCaps, caps);
-}
-
-/**
- * gst_caps_make_writable:
- * @caps: (transfer full): the #GstCaps to make writable
- *
- * Returns a writable copy of @caps.
- *
- * If there is only one reference count on @caps, the caller must be the owner,
- * and so this function will return the caps object unchanged. If on the other
- * hand there is more than one reference on the object, a new caps object will
- * be returned. The caller's reference on @caps will be removed, and instead the
- * caller will own a reference to the returned object.
- *
- * In short, this function unrefs the caps in the argument and refs the caps
- * that it returns. Don't access the argument after calling this function. See
- * also: gst_caps_ref().
- *
- * Returns: (transfer full): the same #GstCaps object.
- */
-GstCaps *
-gst_caps_make_writable (GstCaps * caps)
-{
-  GstCaps *copy;
-
-  g_return_val_if_fail (caps != NULL, NULL);
-
-  /* we are the only instance reffing this caps */
-  if (IS_WRITABLE (caps))
-    return caps;
-
-  /* else copy */
-  GST_CAT_DEBUG (GST_CAT_PERFORMANCE, "copy caps");
-  copy = gst_caps_copy (caps);
-  gst_caps_unref (caps);
-
-  return copy;
-}
-
-/**
- * gst_caps_ref:
- * @caps: the #GstCaps to reference
- *
- * Add a reference to a #GstCaps object.
- *
- * From this point on, until the caller calls gst_caps_unref() or
- * gst_caps_make_writable(), it is guaranteed that the caps object will not
- * change. This means its structures won't change, etc. To use a #GstCaps
- * object, you must always have a refcount on it -- either the one made
- * implicitly by e.g. gst_caps_new_simple(), or via taking one explicitly with
- * this function.
- *
- * Returns: (transfer full): the same #GstCaps object.
- */
-GstCaps *
-gst_caps_ref (GstCaps * caps)
-{
-  g_return_val_if_fail (caps != NULL, NULL);
-
-#ifdef DEBUG_REFCOUNT
-  GST_CAT_TRACE (GST_CAT_REFCOUNTING, "%p %d->%d", caps,
-      GST_CAPS_REFCOUNT_VALUE (caps), GST_CAPS_REFCOUNT_VALUE (caps) + 1);
-#endif
-  g_return_val_if_fail (GST_CAPS_REFCOUNT_VALUE (caps) > 0, NULL);
-
-  g_atomic_int_inc (&caps->refcount);
-
-  return caps;
-}
-
-/**
- * gst_caps_unref:
- * @caps: (transfer full): the #GstCaps to unref
- *
- * Unref a #GstCaps and free all its structures and the
- * structures' values when the refcount reaches 0.
- */
-void
-gst_caps_unref (GstCaps * caps)
-{
-  g_return_if_fail (caps != NULL);
-
-#ifdef DEBUG_REFCOUNT
-  GST_CAT_TRACE (GST_CAT_REFCOUNTING, "%p %d->%d", caps,
-      GST_CAPS_REFCOUNT_VALUE (caps), GST_CAPS_REFCOUNT_VALUE (caps) - 1);
-#endif
-
-  g_return_if_fail (GST_CAPS_REFCOUNT_VALUE (caps) > 0);
-
-  /* if we ended up with the refcount at zero, free the caps */
-  if (G_UNLIKELY (g_atomic_int_dec_and_test (&caps->refcount)))
-    _gst_caps_free (caps);
-}
-
->>>>>>> 56b3acb0
 GType
 gst_static_caps_get_type (void)
 {
@@ -2097,21 +1938,6 @@
   g_return_if_fail (G_VALUE_HOLDS (dest_value, G_TYPE_STRING)
       || G_VALUE_HOLDS (dest_value, G_TYPE_POINTER));
 
-<<<<<<< HEAD
-  dest_value->data[0].v_pointer =
-      gst_caps_to_string (src_value->data[0].v_pointer);
-=======
   g_value_take_string (dest_value,
       gst_caps_to_string (gst_value_get_caps (src_value)));
-}
-
-static GstCaps *
-gst_caps_copy_conditional (GstCaps * src)
-{
-  if (src) {
-    return gst_caps_ref (src);
-  } else {
-    return NULL;
-  }
->>>>>>> 56b3acb0
 }