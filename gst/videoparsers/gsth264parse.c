--- conflicted
+++ resolved
@@ -954,15 +954,10 @@
   if (!found || !num_pps)
     return NULL;
 
-<<<<<<< HEAD
   buf = gst_buffer_new_allocate (NULL, 5 + 1 + sps_size + 1 + pps_size, NULL);
   gst_buffer_map (buf, &map, GST_MAP_WRITE);
   data = map.data;
-=======
-  buf = gst_buffer_new_and_alloc (5 + 1 + sps_size + 1 + pps_size);
-  data = GST_BUFFER_DATA (buf);
   nl = h264parse->nal_length_size;
->>>>>>> d84d9894
 
   data[0] = 1;                  /* AVC Decoder Configuration Record ver. 1 */
   data[1] = profile_idc;        /* profile_idc                             */
@@ -1583,29 +1578,18 @@
           GstBuffer *new_buf;
           const gboolean bs = h264parse->format == GST_H264_PARSE_FORMAT_BYTE;
 
-<<<<<<< HEAD
           gst_byte_writer_init_with_size (&bw, gst_buffer_get_size (buffer),
               FALSE);
-          gst_byte_writer_put_buffer (&bw, buffer, 0, h264parse->idr_pos);
-=======
-          gst_byte_writer_init_with_size (&bw, GST_BUFFER_SIZE (buffer), FALSE);
-          gst_byte_writer_put_data_unchecked (&bw, GST_BUFFER_DATA (buffer),
+          gst_byte_writer_put_buffer_unchecked (&bw, buffer, 0,
               h264parse->idr_pos);
->>>>>>> d84d9894
           GST_DEBUG_OBJECT (h264parse, "- inserting SPS/PPS");
           for (i = 0; i < GST_H264_MAX_SPS_COUNT; i++) {
             if ((codec_nal = h264parse->sps_nals[i])) {
               gsize nal_size = gst_buffer_get_size (codec_nal);
               GST_DEBUG_OBJECT (h264parse, "inserting SPS nal");
-<<<<<<< HEAD
-              gst_byte_writer_put_uint32_be (&bw, bs ? 1 : nal_size);
-              gst_byte_writer_put_buffer (&bw, codec_nal, 0, nal_size);
-=======
-              gst_byte_writer_put_uint32_be_unchecked (&bw,
-                  bs ? 1 : GST_BUFFER_SIZE (codec_nal));
-              gst_byte_writer_put_data_unchecked (&bw,
-                  GST_BUFFER_DATA (codec_nal), GST_BUFFER_SIZE (codec_nal));
->>>>>>> d84d9894
+              gst_byte_writer_put_uint32_be_unchecked (&bw, bs ? 1 : nal_size);
+              gst_byte_writer_put_buffer_unchecked (&bw, codec_nal, 0,
+                  nal_size);
               h264parse->last_report = new_ts;
             }
           }
@@ -1613,25 +1597,14 @@
             if ((codec_nal = h264parse->pps_nals[i])) {
               gsize nal_size = gst_buffer_get_size (codec_nal);
               GST_DEBUG_OBJECT (h264parse, "inserting PPS nal");
-<<<<<<< HEAD
-              gst_byte_writer_put_uint32_be (&bw, bs ? 1 : nal_size);
-              gst_byte_writer_put_buffer (&bw, codec_nal, 0, nal_size);
+              gst_byte_writer_put_uint32_be_unchecked (&bw, bs ? 1 : nal_size);
+              gst_byte_writer_put_buffer_unchecked (&bw, codec_nal, 0,
+                  nal_size);
               h264parse->last_report = new_ts;
             }
           }
-          gst_byte_writer_put_buffer (&bw, buffer, h264parse->idr_pos, -1);
-=======
-              gst_byte_writer_put_uint32_be_unchecked (&bw,
-                  bs ? 1 : GST_BUFFER_SIZE (codec_nal));
-              gst_byte_writer_put_data_unchecked (&bw,
-                  GST_BUFFER_DATA (codec_nal), GST_BUFFER_SIZE (codec_nal));
-              h264parse->last_report = new_ts;
-            }
-          }
-          gst_byte_writer_put_data_unchecked (&bw,
-              GST_BUFFER_DATA (buffer) + h264parse->idr_pos,
-              GST_BUFFER_SIZE (buffer) - h264parse->idr_pos);
->>>>>>> d84d9894
+          gst_byte_writer_put_buffer_unchecked (&bw, buffer, h264parse->idr_pos,
+              -1);
           /* collect result and push */
           new_buf = gst_byte_writer_reset_and_get_buffer (&bw);
           gst_buffer_copy_into (new_buf, buffer, GST_BUFFER_COPY_METADATA, 0,
