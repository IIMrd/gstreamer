--- conflicted
+++ resolved
@@ -194,13 +194,8 @@
     GstMultipartPadData *multipartpad;
 
     multipartpad = (GstMultipartPadData *)
-<<<<<<< HEAD
-        gst_collect_pads_add_pad (multipart_mux->collect, newpad,
-        sizeof (GstMultipartPadData), NULL);
-=======
         gst_collect_pads2_add_pad (multipart_mux->collect, newpad,
         sizeof (GstMultipartPadData));
->>>>>>> 2b2c0940
 
     /* save a pointer to our data in the pad */
     multipartpad->pad = newpad;
