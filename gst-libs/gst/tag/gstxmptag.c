--- conflicted
+++ resolved
@@ -175,13 +175,9 @@
     default:
       break;
   }
-<<<<<<< HEAD
-  return NULL;                  /* make compiler happy with -DG_DISABLE_ASSERT */
-=======
 
   /* Make compiler happy */
   g_return_val_if_reached ("");
->>>>>>> 87d41b87
 }
 
 struct _PendingXmpTag
